--- conflicted
+++ resolved
@@ -23,11 +23,8 @@
 obj-$(CONFIG_FIQ)                       += fiq.o
 obj-$(CONFIG_TEGRA_FIQ_DEBUGGER)        += tegra_fiq_debugger.o
 obj-$(CONFIG_TEGRA_PWM)                 += pwm.o
-<<<<<<< HEAD
-=======
 obj-$(CONFIG_TEGRA_ARB_SEMAPHORE)	+= arb_sema.o
 
->>>>>>> 8afb3d34
 obj-$(CONFIG_ARCH_TEGRA_2x_SOC)         += clock.o
 obj-$(CONFIG_ARCH_TEGRA_2x_SOC)         += tegra2_clocks.o
 obj-$(CONFIG_ARCH_TEGRA_2x_SOC)         += tegra2_dvfs.o
