/*
 * drivers/video/tegra/dc/hdmi.c
 *
 * Copyright (C) 2010 Google, Inc.
 * Author: Erik Gilling <konkers@android.com>
 *
 * This software is licensed under the terms of the GNU General Public
 * License version 2, as published by the Free Software Foundation, and
 * may be copied, distributed, and modified under those terms.
 *
 * This program is distributed in the hope that it will be useful,
 * but WITHOUT ANY WARRANTY; without even the implied warranty of
 * MERCHANTABILITY or FITNESS FOR A PARTICULAR PURPOSE.  See the
 * GNU General Public License for more details.
 *
 */

#include <linux/clk.h>
#include <linux/delay.h>
#include <linux/err.h>
#include <linux/fb.h>
#include <linux/gpio.h>
#include <linux/interrupt.h>
#include <linux/kernel.h>
#include <linux/slab.h>
#include <linux/spinlock.h>
#include <linux/switch.h>
#include <linux/workqueue.h>

#include <mach/clk.h>
#include <mach/dc.h>
#include <mach/fb.h>
#include <mach/nvhost.h>

#include <video/tegrafb.h>

#include "dc_reg.h"
#include "dc_priv.h"
#include "hdmi_reg.h"
#include "hdmi.h"
#include "edid.h"
#include "nvhdcp.h"

/* datasheet claims this will always be 216MHz */
#define HDMI_AUDIOCLK_FREQ		216000000

#define HDMI_REKEY_DEFAULT		56

struct tegra_dc_hdmi_data {
	struct tegra_dc			*dc;
	struct tegra_edid		*edid;
	struct tegra_nvhdcp		*nvhdcp;
	struct delayed_work		work;

	struct resource			*base_res;
	void __iomem			*base;
	struct clk			*clk;

	struct clk			*disp1_clk;
	struct clk			*disp2_clk;

	struct switch_dev		hpd_switch;

	spinlock_t			suspend_lock;
	bool				suspended;
	bool				hpd_pending;

	bool				dvi;
};

static const struct fb_videomode tegra_dc_hdmi_supported_modes[] = {
	/* 1280x720p 60hz: EIA/CEA-861-B Format 4 */
	{
		.xres =		1280,
		.yres =		720,
		.pixclock =	KHZ2PICOS(74250),
		.hsync_len =	40,	/* h_sync_width */
		.vsync_len =	5,	/* v_sync_width */
		.left_margin =	220,	/* h_back_porch */
		.upper_margin =	20,	/* v_back_porch */
		.right_margin =	110,	/* h_front_porch */
		.lower_margin =	5,	/* v_front_porch */
		.vmode =	FB_VMODE_NONINTERLACED,
		.sync = FB_SYNC_HOR_HIGH_ACT | FB_SYNC_VERT_HIGH_ACT,
	},

	/* 1280x720p 60hz: EIA/CEA-861-B Format 4 (Stereo)*/
	{
		.xres =		1280,
		.yres =		720,
		.pixclock =	KHZ2PICOS(74250),
		.hsync_len =	40,	/* h_sync_width */
		.vsync_len =	5,	/* v_sync_width */
		.left_margin =	220,	/* h_back_porch */
		.upper_margin =	20,	/* v_back_porch */
		.right_margin =	110,	/* h_front_porch */
		.lower_margin =	5,	/* v_front_porch */
		.vmode = FB_VMODE_NONINTERLACED |
				 FB_VMODE_STEREO_FRAME_PACK,
		.sync = FB_SYNC_HOR_HIGH_ACT | FB_SYNC_VERT_HIGH_ACT,
	},

	/* 720x480p 59.94hz: EIA/CEA-861-B Formats 2 & 3 */
	{
		.xres =		720,
		.yres =		480,
		.pixclock =	KHZ2PICOS(27000),
		.hsync_len =	62,	/* h_sync_width */
		.vsync_len =	6,	/* v_sync_width */
		.left_margin =	60,	/* h_back_porch */
		.upper_margin =	30,	/* v_back_porch */
		.right_margin =	16,	/* h_front_porch */
		.lower_margin =	9,	/* v_front_porch */
		.vmode =	FB_VMODE_NONINTERLACED,
		.sync = 0,
	},

	/* 640x480p 60hz: EIA/CEA-861-B Format 1 */
	{
		.xres =		640,
		.yres =		480,
		.pixclock =	KHZ2PICOS(25200),
		.hsync_len =	96,	/* h_sync_width */
		.vsync_len =	2,	/* v_sync_width */
		.left_margin =	48,	/* h_back_porch */
		.upper_margin =	33,	/* v_back_porch */
		.right_margin =	16,	/* h_front_porch */
		.lower_margin =	10,	/* v_front_porch */
		.vmode =	FB_VMODE_NONINTERLACED,
		.sync = 0,
	},

	/* 720x576p 50hz EIA/CEA-861-B Formats 17 & 18 */
	{
		.xres =		720,
		.yres =		576,
		.pixclock =	KHZ2PICOS(27000),
		.hsync_len =	64,	/* h_sync_width */
		.vsync_len =	5,	/* v_sync_width */
		.left_margin =	68,	/* h_back_porch */
		.upper_margin =	39,	/* v_back_porch */
		.right_margin =	12,	/* h_front_porch */
		.lower_margin =	5,	/* v_front_porch */
		.vmode =	FB_VMODE_NONINTERLACED,
		.sync = 0,
	},

	/* 1920x1080p 59.94/60hz EIA/CEA-861-B Format 16 */
	{
		.xres =		1920,
		.yres =		1080,
		.pixclock =	KHZ2PICOS(148500),
		.hsync_len =	44,	/* h_sync_width */
		.vsync_len =	5,	/* v_sync_width */
		.left_margin =	148,	/* h_back_porch */
		.upper_margin =	36,	/* v_back_porch */
		.right_margin =	88,	/* h_front_porch */
		.lower_margin =	4,	/* v_front_porch */
		.vmode =	FB_VMODE_NONINTERLACED,
		.sync = FB_SYNC_HOR_HIGH_ACT | FB_SYNC_VERT_HIGH_ACT,
	},
};

struct tegra_hdmi_audio_config {
	unsigned pix_clock;
	unsigned n;
	unsigned cts;
};

const struct tegra_hdmi_audio_config tegra_hdmi_audio_32k[] = {
	{25200000,	4096,	25250},
	{27000000,	4096,	27000},
	{54000000,	4096,	54000},
	{74250000,	4096,	74250},
	{148500000,	4096,	148500},
	{0,		0,	0},
};

const struct tegra_hdmi_audio_config tegra_hdmi_audio_44_1k[] = {
	{25200000,	14112,	63125},
	{27000000,	6272,	30000},
	{54000000,	6272,	60000},
	{74250000,	6272,	82500},
	{148500000,	6272,	165000},
	{0,		0,	0},
};

const struct tegra_hdmi_audio_config tegra_hdmi_audio_48k[] = {
	{25200000,	6144,	25250},
	{27000000,	6144,	27000},
	{54000000,	6144,	54000},
	{74250000,	6144,	74250},
	{148500000,	6144,	148500},
	{0,		0,	0},
};

static const struct tegra_hdmi_audio_config
*tegra_hdmi_get_audio_config(unsigned audio_freq, unsigned pix_clock)
{
	const struct tegra_hdmi_audio_config *table;

	switch (audio_freq) {
	case 32000:
		table = tegra_hdmi_audio_32k;
		break;

	case 44100:
		table = tegra_hdmi_audio_44_1k;
		break;

	case 48000:
		table = tegra_hdmi_audio_48k;
		break;

	default:
		return NULL;
	}

	while (table->pix_clock) {
		if (table->pix_clock == pix_clock)
			return table;
		table++;
	}

	return NULL;
}


static inline unsigned long _tegra_hdmi_readl(struct tegra_dc_hdmi_data *hdmi,
					     unsigned long reg)
{
	return readl(hdmi->base + reg * 4);
}

static inline void _tegra_hdmi_writel(struct tegra_dc_hdmi_data *hdmi,
				     unsigned long val, unsigned long reg)
{
	writel(val, hdmi->base + reg * 4);
}

static inline void tegra_hdmi_clrsetbits(struct tegra_dc_hdmi_data *hdmi,
					 unsigned long reg, unsigned long clr,
					 unsigned long set)
{
	unsigned long val = _tegra_hdmi_readl(hdmi, reg);
	val &= ~clr;
	val |= set;
	_tegra_hdmi_writel(hdmi, val, reg);
}

#define DUMP_REG(a) do {						\
		printk("HDMI %-32s\t%03x\t%08lx\n",			\
		       #a, a, _tegra_hdmi_readl(hdmi, a));		\
	} while (0)

#ifdef DEBUG
static void hdmi_dumpregs(struct tegra_dc_hdmi_data *hdmi)
{
	DUMP_REG(HDMI_CTXSW);
	DUMP_REG(HDMI_NV_PDISP_SOR_STATE0);
	DUMP_REG(HDMI_NV_PDISP_SOR_STATE1);
	DUMP_REG(HDMI_NV_PDISP_SOR_STATE2);
	DUMP_REG(HDMI_NV_PDISP_RG_HDCP_AN_MSB);
	DUMP_REG(HDMI_NV_PDISP_RG_HDCP_AN_LSB);
	DUMP_REG(HDMI_NV_PDISP_RG_HDCP_CN_MSB);
	DUMP_REG(HDMI_NV_PDISP_RG_HDCP_CN_LSB);
	DUMP_REG(HDMI_NV_PDISP_RG_HDCP_AKSV_MSB);
	DUMP_REG(HDMI_NV_PDISP_RG_HDCP_AKSV_LSB);
	DUMP_REG(HDMI_NV_PDISP_RG_HDCP_BKSV_MSB);
	DUMP_REG(HDMI_NV_PDISP_RG_HDCP_BKSV_LSB);
	DUMP_REG(HDMI_NV_PDISP_RG_HDCP_CKSV_MSB);
	DUMP_REG(HDMI_NV_PDISP_RG_HDCP_CKSV_LSB);
	DUMP_REG(HDMI_NV_PDISP_RG_HDCP_DKSV_MSB);
	DUMP_REG(HDMI_NV_PDISP_RG_HDCP_DKSV_LSB);
	DUMP_REG(HDMI_NV_PDISP_RG_HDCP_CTRL);
	DUMP_REG(HDMI_NV_PDISP_RG_HDCP_CMODE);
	DUMP_REG(HDMI_NV_PDISP_RG_HDCP_MPRIME_MSB);
	DUMP_REG(HDMI_NV_PDISP_RG_HDCP_MPRIME_LSB);
	DUMP_REG(HDMI_NV_PDISP_RG_HDCP_SPRIME_MSB);
	DUMP_REG(HDMI_NV_PDISP_RG_HDCP_SPRIME_LSB2);
	DUMP_REG(HDMI_NV_PDISP_RG_HDCP_SPRIME_LSB1);
	DUMP_REG(HDMI_NV_PDISP_RG_HDCP_RI);
	DUMP_REG(HDMI_NV_PDISP_RG_HDCP_CS_MSB);
	DUMP_REG(HDMI_NV_PDISP_RG_HDCP_CS_LSB);
	DUMP_REG(HDMI_NV_PDISP_HDMI_AUDIO_EMU0);
	DUMP_REG(HDMI_NV_PDISP_HDMI_AUDIO_EMU_RDATA0);
	DUMP_REG(HDMI_NV_PDISP_HDMI_AUDIO_EMU1);
	DUMP_REG(HDMI_NV_PDISP_HDMI_AUDIO_EMU2);
	DUMP_REG(HDMI_NV_PDISP_HDMI_AUDIO_INFOFRAME_CTRL);
	DUMP_REG(HDMI_NV_PDISP_HDMI_AUDIO_INFOFRAME_STATUS);
	DUMP_REG(HDMI_NV_PDISP_HDMI_AUDIO_INFOFRAME_HEADER);
	DUMP_REG(HDMI_NV_PDISP_HDMI_AUDIO_INFOFRAME_SUBPACK0_LOW);
	DUMP_REG(HDMI_NV_PDISP_HDMI_AUDIO_INFOFRAME_SUBPACK0_HIGH);
	DUMP_REG(HDMI_NV_PDISP_HDMI_AVI_INFOFRAME_CTRL);
	DUMP_REG(HDMI_NV_PDISP_HDMI_AVI_INFOFRAME_STATUS);
	DUMP_REG(HDMI_NV_PDISP_HDMI_AVI_INFOFRAME_HEADER);
	DUMP_REG(HDMI_NV_PDISP_HDMI_AVI_INFOFRAME_SUBPACK0_LOW);
	DUMP_REG(HDMI_NV_PDISP_HDMI_AVI_INFOFRAME_SUBPACK0_HIGH);
	DUMP_REG(HDMI_NV_PDISP_HDMI_AVI_INFOFRAME_SUBPACK1_LOW);
	DUMP_REG(HDMI_NV_PDISP_HDMI_AVI_INFOFRAME_SUBPACK1_HIGH);
	DUMP_REG(HDMI_NV_PDISP_HDMI_GENERIC_CTRL);
	DUMP_REG(HDMI_NV_PDISP_HDMI_GENERIC_STATUS);
	DUMP_REG(HDMI_NV_PDISP_HDMI_GENERIC_HEADER);
	DUMP_REG(HDMI_NV_PDISP_HDMI_GENERIC_SUBPACK0_LOW);
	DUMP_REG(HDMI_NV_PDISP_HDMI_GENERIC_SUBPACK0_HIGH);
	DUMP_REG(HDMI_NV_PDISP_HDMI_GENERIC_SUBPACK1_LOW);
	DUMP_REG(HDMI_NV_PDISP_HDMI_GENERIC_SUBPACK1_HIGH);
	DUMP_REG(HDMI_NV_PDISP_HDMI_GENERIC_SUBPACK2_LOW);
	DUMP_REG(HDMI_NV_PDISP_HDMI_GENERIC_SUBPACK2_HIGH);
	DUMP_REG(HDMI_NV_PDISP_HDMI_GENERIC_SUBPACK3_LOW);
	DUMP_REG(HDMI_NV_PDISP_HDMI_GENERIC_SUBPACK3_HIGH);
	DUMP_REG(HDMI_NV_PDISP_HDMI_ACR_CTRL);
	DUMP_REG(HDMI_NV_PDISP_HDMI_ACR_0320_SUBPACK_LOW);
	DUMP_REG(HDMI_NV_PDISP_HDMI_ACR_0320_SUBPACK_HIGH);
	DUMP_REG(HDMI_NV_PDISP_HDMI_ACR_0441_SUBPACK_LOW);
	DUMP_REG(HDMI_NV_PDISP_HDMI_ACR_0441_SUBPACK_HIGH);
	DUMP_REG(HDMI_NV_PDISP_HDMI_ACR_0882_SUBPACK_LOW);
	DUMP_REG(HDMI_NV_PDISP_HDMI_ACR_0882_SUBPACK_HIGH);
	DUMP_REG(HDMI_NV_PDISP_HDMI_ACR_1764_SUBPACK_LOW);
	DUMP_REG(HDMI_NV_PDISP_HDMI_ACR_1764_SUBPACK_HIGH);
	DUMP_REG(HDMI_NV_PDISP_HDMI_ACR_0480_SUBPACK_LOW);
	DUMP_REG(HDMI_NV_PDISP_HDMI_ACR_0480_SUBPACK_HIGH);
	DUMP_REG(HDMI_NV_PDISP_HDMI_ACR_0960_SUBPACK_LOW);
	DUMP_REG(HDMI_NV_PDISP_HDMI_ACR_0960_SUBPACK_HIGH);
	DUMP_REG(HDMI_NV_PDISP_HDMI_ACR_1920_SUBPACK_LOW);
	DUMP_REG(HDMI_NV_PDISP_HDMI_ACR_1920_SUBPACK_HIGH);
	DUMP_REG(HDMI_NV_PDISP_HDMI_CTRL);
	DUMP_REG(HDMI_NV_PDISP_HDMI_VSYNC_KEEPOUT);
	DUMP_REG(HDMI_NV_PDISP_HDMI_VSYNC_WINDOW);
	DUMP_REG(HDMI_NV_PDISP_HDMI_GCP_CTRL);
	DUMP_REG(HDMI_NV_PDISP_HDMI_GCP_STATUS);
	DUMP_REG(HDMI_NV_PDISP_HDMI_GCP_SUBPACK);
	DUMP_REG(HDMI_NV_PDISP_HDMI_CHANNEL_STATUS1);
	DUMP_REG(HDMI_NV_PDISP_HDMI_CHANNEL_STATUS2);
	DUMP_REG(HDMI_NV_PDISP_HDMI_EMU0);
	DUMP_REG(HDMI_NV_PDISP_HDMI_EMU1);
	DUMP_REG(HDMI_NV_PDISP_HDMI_EMU1_RDATA);
	DUMP_REG(HDMI_NV_PDISP_HDMI_SPARE);
	DUMP_REG(HDMI_NV_PDISP_HDMI_SPDIF_CHN_STATUS1);
	DUMP_REG(HDMI_NV_PDISP_HDMI_SPDIF_CHN_STATUS2);
	DUMP_REG(HDMI_NV_PDISP_HDCPRIF_ROM_CTRL);
	DUMP_REG(HDMI_NV_PDISP_SOR_CAP);
	DUMP_REG(HDMI_NV_PDISP_SOR_PWR);
	DUMP_REG(HDMI_NV_PDISP_SOR_TEST);
	DUMP_REG(HDMI_NV_PDISP_SOR_PLL0);
	DUMP_REG(HDMI_NV_PDISP_SOR_PLL1);
	DUMP_REG(HDMI_NV_PDISP_SOR_PLL2);
	DUMP_REG(HDMI_NV_PDISP_SOR_CSTM);
	DUMP_REG(HDMI_NV_PDISP_SOR_LVDS);
	DUMP_REG(HDMI_NV_PDISP_SOR_CRCA);
	DUMP_REG(HDMI_NV_PDISP_SOR_CRCB);
	DUMP_REG(HDMI_NV_PDISP_SOR_BLANK);
	DUMP_REG(HDMI_NV_PDISP_SOR_SEQ_CTL);
	DUMP_REG(HDMI_NV_PDISP_SOR_SEQ_INST0);
	DUMP_REG(HDMI_NV_PDISP_SOR_SEQ_INST1);
	DUMP_REG(HDMI_NV_PDISP_SOR_SEQ_INST2);
	DUMP_REG(HDMI_NV_PDISP_SOR_SEQ_INST3);
	DUMP_REG(HDMI_NV_PDISP_SOR_SEQ_INST4);
	DUMP_REG(HDMI_NV_PDISP_SOR_SEQ_INST5);
	DUMP_REG(HDMI_NV_PDISP_SOR_SEQ_INST6);
	DUMP_REG(HDMI_NV_PDISP_SOR_SEQ_INST7);
	DUMP_REG(HDMI_NV_PDISP_SOR_SEQ_INST8);
	DUMP_REG(HDMI_NV_PDISP_SOR_SEQ_INST9);
	DUMP_REG(HDMI_NV_PDISP_SOR_SEQ_INSTA);
	DUMP_REG(HDMI_NV_PDISP_SOR_SEQ_INSTB);
	DUMP_REG(HDMI_NV_PDISP_SOR_SEQ_INSTC);
	DUMP_REG(HDMI_NV_PDISP_SOR_SEQ_INSTD);
	DUMP_REG(HDMI_NV_PDISP_SOR_SEQ_INSTE);
	DUMP_REG(HDMI_NV_PDISP_SOR_SEQ_INSTF);
	DUMP_REG(HDMI_NV_PDISP_SOR_VCRCA0);
	DUMP_REG(HDMI_NV_PDISP_SOR_VCRCA1);
	DUMP_REG(HDMI_NV_PDISP_SOR_CCRCA0);
	DUMP_REG(HDMI_NV_PDISP_SOR_CCRCA1);
	DUMP_REG(HDMI_NV_PDISP_SOR_EDATAA0);
	DUMP_REG(HDMI_NV_PDISP_SOR_EDATAA1);
	DUMP_REG(HDMI_NV_PDISP_SOR_COUNTA0);
	DUMP_REG(HDMI_NV_PDISP_SOR_COUNTA1);
	DUMP_REG(HDMI_NV_PDISP_SOR_DEBUGA0);
	DUMP_REG(HDMI_NV_PDISP_SOR_DEBUGA1);
	DUMP_REG(HDMI_NV_PDISP_SOR_TRIG);
	DUMP_REG(HDMI_NV_PDISP_SOR_MSCHECK);
	DUMP_REG(HDMI_NV_PDISP_SOR_LANE_DRIVE_CURRENT);
	DUMP_REG(HDMI_NV_PDISP_AUDIO_DEBUG0);
	DUMP_REG(HDMI_NV_PDISP_AUDIO_DEBUG1);
	DUMP_REG(HDMI_NV_PDISP_AUDIO_DEBUG2);
	DUMP_REG(HDMI_NV_PDISP_AUDIO_FS(0));
	DUMP_REG(HDMI_NV_PDISP_AUDIO_FS(1));
	DUMP_REG(HDMI_NV_PDISP_AUDIO_FS(2));
	DUMP_REG(HDMI_NV_PDISP_AUDIO_FS(3));
	DUMP_REG(HDMI_NV_PDISP_AUDIO_FS(4));
	DUMP_REG(HDMI_NV_PDISP_AUDIO_FS(5));
	DUMP_REG(HDMI_NV_PDISP_AUDIO_FS(6));
	DUMP_REG(HDMI_NV_PDISP_AUDIO_PULSE_WIDTH);
	DUMP_REG(HDMI_NV_PDISP_AUDIO_THRESHOLD);
	DUMP_REG(HDMI_NV_PDISP_AUDIO_CNTRL0);
	DUMP_REG(HDMI_NV_PDISP_AUDIO_N);
	DUMP_REG(HDMI_NV_PDISP_HDCPRIF_ROM_TIMING);
	DUMP_REG(HDMI_NV_PDISP_SOR_REFCLK);
	DUMP_REG(HDMI_NV_PDISP_CRC_CONTROL);
	DUMP_REG(HDMI_NV_PDISP_INPUT_CONTROL);
	DUMP_REG(HDMI_NV_PDISP_SCRATCH);
	DUMP_REG(HDMI_NV_PDISP_PE_CURRENT);
	DUMP_REG(HDMI_NV_PDISP_KEY_CTRL);
	DUMP_REG(HDMI_NV_PDISP_KEY_DEBUG0);
	DUMP_REG(HDMI_NV_PDISP_KEY_DEBUG1);
	DUMP_REG(HDMI_NV_PDISP_KEY_DEBUG2);
	DUMP_REG(HDMI_NV_PDISP_KEY_HDCP_KEY_0);
	DUMP_REG(HDMI_NV_PDISP_KEY_HDCP_KEY_1);
	DUMP_REG(HDMI_NV_PDISP_KEY_HDCP_KEY_2);
	DUMP_REG(HDMI_NV_PDISP_KEY_HDCP_KEY_3);
	DUMP_REG(HDMI_NV_PDISP_KEY_HDCP_KEY_TRIG);
	DUMP_REG(HDMI_NV_PDISP_KEY_SKEY_INDEX);
}
#endif

#define PIXCLOCK_TOLERANCE	200

static bool tegra_dc_hdmi_mode_equal(const struct fb_videomode *mode1,
					const struct fb_videomode *mode2)
{
	return mode1->xres	== mode2->xres &&
		mode1->yres	== mode2->yres &&
		mode1->vmode	== mode2->vmode;
}

static bool tegra_dc_hdmi_mode_filter(struct fb_videomode *mode)
{
	int i;
	int clocks;

	for (i = 0; i < ARRAY_SIZE(tegra_dc_hdmi_supported_modes); i++) {
		if (tegra_dc_hdmi_mode_equal(&tegra_dc_hdmi_supported_modes[i],
					     mode)) {
			memcpy(mode, &tegra_dc_hdmi_supported_modes[i], sizeof(*mode));
			mode->flag = FB_MODE_IS_DETAILED;
			clocks = (mode->left_margin + mode->xres + mode->right_margin + mode->hsync_len) *
				(mode->upper_margin + mode->yres + mode->lower_margin + mode->vsync_len);
			mode->refresh = (PICOS2KHZ(mode->pixclock) * 1000) / clocks;
			return true;
		}
	}

	return false;
}


static bool tegra_dc_hdmi_hpd(struct tegra_dc *dc)
{
	int sense;
	int level;

	level = gpio_get_value(dc->out->hotplug_gpio);

	sense = dc->out->flags & TEGRA_DC_OUT_HOTPLUG_MASK;

	return (sense == TEGRA_DC_OUT_HOTPLUG_HIGH && level) ||
		(sense == TEGRA_DC_OUT_HOTPLUG_LOW && !level);
}

static bool tegra_dc_hdmi_detect(struct tegra_dc *dc)
{
	struct tegra_dc_hdmi_data *hdmi = tegra_dc_get_outdata(dc);
	struct fb_monspecs specs;
	int err;

	if (!tegra_dc_hdmi_hpd(dc))
		goto fail;

	err = tegra_edid_get_monspecs(hdmi->edid, &specs);
	if (err < 0) {
		dev_err(&dc->ndev->dev, "error reading edid\n");
		goto fail;
	}

	/* monitors like to lie about these but they are still useful for
	 * detecting aspect ratios
	 */
	dc->out->h_size = specs.max_x * 1000;
	dc->out->v_size = specs.max_y * 1000;


	hdmi->dvi = !(specs.misc & FB_MISC_HDMI);

	tegra_fb_update_monspecs(dc->fb, &specs, tegra_dc_hdmi_mode_filter);
	hdmi->hpd_switch.state = 0;
	switch_set_state(&hdmi->hpd_switch, 1);
	dev_info(&dc->ndev->dev, "display detected\n");
	return true;

fail:
	switch_set_state(&hdmi->hpd_switch, 0);
	tegra_nvhdcp_set_plug(hdmi->nvhdcp, 0);
	return false;
}


static void tegra_dc_hdmi_detect_worker(struct work_struct *work)
{
	struct tegra_dc_hdmi_data *hdmi =
		container_of(to_delayed_work(work), struct tegra_dc_hdmi_data, work);
	struct tegra_dc *dc = hdmi->dc;

	tegra_dc_enable(dc);
	msleep(5);
	if (!tegra_dc_hdmi_detect(dc)) {
		tegra_dc_disable(dc);
		tegra_fb_update_monspecs(dc->fb, NULL, NULL);
	}
}

static irqreturn_t tegra_dc_hdmi_irq(int irq, void *ptr)
{
	struct tegra_dc *dc = ptr;
	struct tegra_dc_hdmi_data *hdmi = tegra_dc_get_outdata(dc);
	unsigned long flags;

	spin_lock_irqsave(&hdmi->suspend_lock, flags);
	if (hdmi->suspended) {
		hdmi->hpd_pending = true;
	} else {
		bool v = tegra_dc_hdmi_hpd(dc);
		if (v)
			schedule_delayed_work(&hdmi->work, msecs_to_jiffies(100));
		else
			schedule_delayed_work(&hdmi->work, msecs_to_jiffies(0));
	}
	spin_unlock_irqrestore(&hdmi->suspend_lock, flags);

	return IRQ_HANDLED;
}

static void tegra_dc_hdmi_suspend(struct tegra_dc *dc)
{
	struct tegra_dc_hdmi_data *hdmi = tegra_dc_get_outdata(dc);
	unsigned long flags;

	tegra_nvhdcp_suspend(hdmi->nvhdcp);
	spin_lock_irqsave(&hdmi->suspend_lock, flags);
	hdmi->suspended = true;
	spin_unlock_irqrestore(&hdmi->suspend_lock, flags);
}

static void tegra_dc_hdmi_resume(struct tegra_dc *dc)
{
	struct tegra_dc_hdmi_data *hdmi = tegra_dc_get_outdata(dc);
	unsigned long flags;

	spin_lock_irqsave(&hdmi->suspend_lock, flags);
	hdmi->suspended = false;
	if (hdmi->hpd_pending) {
		if (tegra_dc_hdmi_hpd(dc))
			schedule_delayed_work(&hdmi->work, msecs_to_jiffies(100));
		else
			schedule_delayed_work(&hdmi->work, msecs_to_jiffies(0));
		hdmi->hpd_pending = false;
	}
	spin_unlock_irqrestore(&hdmi->suspend_lock, flags);
}

static int tegra_dc_hdmi_init(struct tegra_dc *dc)
{
	struct tegra_dc_hdmi_data *hdmi;
	struct resource *res;
	struct resource *base_res;
	void __iomem *base;
	struct clk *clk = NULL;
	struct clk *disp1_clk = NULL;
	struct clk *disp2_clk = NULL;
	int err;

	hdmi = kzalloc(sizeof(*hdmi), GFP_KERNEL);
	if (!hdmi)
		return -ENOMEM;

	res = nvhost_get_resource_byname(dc->ndev, IORESOURCE_MEM, "hdmi_regs");
	if (!res) {
		dev_err(&dc->ndev->dev, "hdmi: no mem resource\n");
		err = -ENOENT;
		goto err_free_hdmi;
	}

	base_res = request_mem_region(res->start, resource_size(res), dc->ndev->name);
	if (!base_res) {
		dev_err(&dc->ndev->dev, "hdmi: request_mem_region failed\n");
		err = -EBUSY;
		goto err_free_hdmi;
	}

	base = ioremap(res->start, resource_size(res));
	if (!base) {
		dev_err(&dc->ndev->dev, "hdmi: registers can't be mapped\n");
		err = -EBUSY;
		goto err_release_resource_reg;
	}

	clk = clk_get(&dc->ndev->dev, "hdmi");
	if (IS_ERR_OR_NULL(clk)) {
		dev_err(&dc->ndev->dev, "hdmi: can't get clock\n");
		err = -ENOENT;
		goto err_iounmap_reg;
	}

	disp1_clk = clk_get_sys("tegradc.0", NULL);
	if (IS_ERR_OR_NULL(disp1_clk)) {
		dev_err(&dc->ndev->dev, "hdmi: can't disp1 clock\n");
		err = -ENOENT;
		goto err_put_clock;
	}

	disp2_clk = clk_get_sys("tegradc.1", NULL);
	if (IS_ERR_OR_NULL(disp2_clk)) {
		dev_err(&dc->ndev->dev, "hdmi: can't disp2 clock\n");
		err = -ENOENT;
		goto err_put_clock;
	}

	/* TODO: support non-hotplug */
	if (request_irq(gpio_to_irq(dc->out->hotplug_gpio), tegra_dc_hdmi_irq,
			IRQF_DISABLED | IRQF_TRIGGER_RISING | IRQF_TRIGGER_FALLING,
			dev_name(&dc->ndev->dev), dc)) {
		dev_err(&dc->ndev->dev, "hdmi: request_irq %d failed\n",
			gpio_to_irq(dc->out->hotplug_gpio));
		err = -EBUSY;
		goto err_put_clock;
	}

	hdmi->edid = tegra_edid_create(dc->out->dcc_bus);
	if (IS_ERR_OR_NULL(hdmi->edid)) {
		dev_err(&dc->ndev->dev, "hdmi: can't create edid\n");
		err = PTR_ERR(hdmi->edid);
		goto err_free_irq;
	}

	hdmi->nvhdcp = tegra_nvhdcp_create(hdmi, dc->ndev->id,
			dc->out->dcc_bus);
	if (IS_ERR_OR_NULL(hdmi->nvhdcp)) {
		dev_err(&dc->ndev->dev, "hdmi: can't create nvhdcp\n");
		err = PTR_ERR(hdmi->nvhdcp);
		goto err_edid_destroy;
	}

	INIT_DELAYED_WORK(&hdmi->work, tegra_dc_hdmi_detect_worker);

	hdmi->dc = dc;
	hdmi->base = base;
	hdmi->base_res = base_res;
	hdmi->clk = clk;
	hdmi->disp1_clk = disp1_clk;
	hdmi->disp2_clk = disp2_clk;
	hdmi->suspended = false;
	hdmi->hpd_pending = false;
	spin_lock_init(&hdmi->suspend_lock);

	hdmi->hpd_switch.name = "hdmi";
	switch_dev_register(&hdmi->hpd_switch);

	dc->out->depth = 24;

	tegra_dc_set_outdata(dc, hdmi);

	/* boards can select default content protection policy */
	if (dc->out->flags & TEGRA_DC_OUT_NVHDCP_POLICY_ON_DEMAND) {
		tegra_nvhdcp_set_policy(hdmi->nvhdcp,
			TEGRA_NVHDCP_POLICY_ON_DEMAND);
	} else {
		tegra_nvhdcp_set_policy(hdmi->nvhdcp,
			TEGRA_NVHDCP_POLICY_ALWAYS_ON);
	}
	return 0;

err_edid_destroy:
	tegra_edid_destroy(hdmi->edid);
err_free_irq:
	free_irq(gpio_to_irq(dc->out->hotplug_gpio), dc);
err_put_clock:
	if (!IS_ERR_OR_NULL(disp2_clk))
		clk_put(disp2_clk);
	if (!IS_ERR_OR_NULL(disp1_clk))
		clk_put(disp1_clk);
	if (!IS_ERR_OR_NULL(clk))
		clk_put(clk);
err_iounmap_reg:
	iounmap(base);
err_release_resource_reg:
	release_resource(base_res);
err_free_hdmi:
	kfree(hdmi);
	return err;
}

static void tegra_dc_hdmi_destroy(struct tegra_dc *dc)
{
	struct tegra_dc_hdmi_data *hdmi = tegra_dc_get_outdata(dc);

	free_irq(gpio_to_irq(dc->out->hotplug_gpio), dc);
	cancel_delayed_work_sync(&hdmi->work);
	switch_dev_unregister(&hdmi->hpd_switch);
	iounmap(hdmi->base);
	release_resource(hdmi->base_res);
	clk_put(hdmi->clk);
	clk_put(hdmi->disp1_clk);
	clk_put(hdmi->disp2_clk);
	tegra_edid_destroy(hdmi->edid);
	tegra_nvhdcp_destroy(hdmi->nvhdcp);

	kfree(hdmi);

}

static void tegra_dc_hdmi_setup_audio_fs_tables(struct tegra_dc *dc)
{
	struct tegra_dc_hdmi_data *hdmi = tegra_dc_get_outdata(dc);
	int i;
	unsigned freqs[] = {
		32000,
		44100,
		48000,
		88200,
		96000,
		176400,
		192000,
        };

	for (i = 0; i < ARRAY_SIZE(freqs); i++) {
		unsigned f = freqs[i];
		unsigned eight_half;
		unsigned delta;;

		if (f > 96000)
			delta = 2;
		else if (f > 48000)
			delta = 6;
		else
			delta = 9;

		eight_half = (8 * HDMI_AUDIOCLK_FREQ) / (f * 128);
		_tegra_hdmi_writel(hdmi, AUDIO_FS_LOW(eight_half - delta) |
				  AUDIO_FS_HIGH(eight_half + delta),
				  HDMI_NV_PDISP_AUDIO_FS(i));
	}
}

static int tegra_dc_hdmi_setup_audio(struct tegra_dc *dc)
{
	struct tegra_dc_hdmi_data *hdmi = tegra_dc_get_outdata(dc);
	const struct tegra_hdmi_audio_config *config;
	unsigned long audio_n;
	unsigned audio_freq = 44100; /* TODO: find some way of configuring this */

	_tegra_hdmi_writel(hdmi,
			  AUDIO_CNTRL0_ERROR_TOLERANCE(6) |
			  AUDIO_CNTRL0_FRAMES_PER_BLOCK(0xc0) |
			  AUDIO_CNTRL0_SOURCE_SELECT_AUTO,
			  HDMI_NV_PDISP_AUDIO_CNTRL0);

	config = tegra_hdmi_get_audio_config(audio_freq, dc->mode.pclk);
	if (!config) {
		dev_err(&dc->ndev->dev,
			"hdmi: can't set audio to %d at %d pix_clock",
			audio_freq, dc->mode.pclk);
		return -EINVAL;
	}

	_tegra_hdmi_writel(hdmi, 0, HDMI_NV_PDISP_HDMI_ACR_CTRL);

	audio_n = AUDIO_N_RESETF | AUDIO_N_GENERATE_ALTERNALTE |
		AUDIO_N_VALUE(config->n - 1);
	_tegra_hdmi_writel(hdmi, audio_n, HDMI_NV_PDISP_AUDIO_N);

	_tegra_hdmi_writel(hdmi, ACR_SUBPACK_N(config->n) | ACR_ENABLE,
			  HDMI_NV_PDISP_HDMI_ACR_0441_SUBPACK_HIGH);

	_tegra_hdmi_writel(hdmi, ACR_SUBPACK_CTS(config->cts),
			  HDMI_NV_PDISP_HDMI_ACR_0441_SUBPACK_LOW);

	_tegra_hdmi_writel(hdmi, SPARE_HW_CTS | SPARE_FORCE_SW_CTS |
			  SPARE_CTS_RESET_VAL(1),
			  HDMI_NV_PDISP_HDMI_SPARE);

	audio_n &= ~AUDIO_N_RESETF;
	_tegra_hdmi_writel(hdmi, audio_n, HDMI_NV_PDISP_AUDIO_N);

	tegra_dc_hdmi_setup_audio_fs_tables(dc);

	return 0;
}

static void tegra_dc_hdmi_write_infopack(struct tegra_dc *dc, int header_reg,
					 u8 type, u8 version, void *data, int len)
{
	struct tegra_dc_hdmi_data *hdmi = tegra_dc_get_outdata(dc);
	u32 subpack[2];  /* extra byte for zero padding of subpack */
	int i;
	u8 csum;

	/* first byte of data is the checksum */
	csum = type + version + len - 1;
	for (i = 1; i < len; i++)
		csum +=((u8 *)data)[i];
	((u8 *)data)[0] = 0x100 - csum;

	_tegra_hdmi_writel(hdmi, INFOFRAME_HEADER_TYPE(type) |
			  INFOFRAME_HEADER_VERSION(version) |
			  INFOFRAME_HEADER_LEN(len - 1),
			  header_reg);

	/* The audio inforame only has one set of subpack registers.  The hdmi
	 * block pads the rest of the data as per the spec so we have to fixup
	 * the length before filling in the subpacks.
	 */
	if (header_reg == HDMI_NV_PDISP_HDMI_AUDIO_INFOFRAME_HEADER)
		len = 6;

	/* each subpack 7 bytes devided into:
	 *   subpack_low - bytes 0 - 3
	 *   subpack_high - bytes 4 - 6 (with byte 7 padded to 0x00)
	 */
	for (i = 0; i < len; i++) {
		int subpack_idx = i % 7;

		if (subpack_idx == 0)
			memset(subpack, 0x0, sizeof(subpack));

		((u8 *)subpack)[subpack_idx] = ((u8 *)data)[i];

		if (subpack_idx == 6 || (i + 1 == len)) {
			int reg = header_reg + 1 + (i / 7) * 2;

			_tegra_hdmi_writel(hdmi, subpack[0], reg);
			_tegra_hdmi_writel(hdmi, subpack[1], reg + 1);
		}
	}
}

static void tegra_dc_hdmi_setup_avi_infoframe(struct tegra_dc *dc, bool dvi)
{
	struct tegra_dc_hdmi_data *hdmi = tegra_dc_get_outdata(dc);
	struct hdmi_avi_infoframe avi;

	if (dvi) {
		_tegra_hdmi_writel(hdmi, 0x0,
				  HDMI_NV_PDISP_HDMI_AVI_INFOFRAME_CTRL);
		return;
	}

	memset(&avi, 0x0, sizeof(avi));

	avi.r = HDMI_AVI_R_SAME;

	if (dc->mode.v_active == 480) {
		if (dc->mode.h_active == 640) {
			avi.m = HDMI_AVI_M_4_3;
			avi.vic = 1;
		} else {
			avi.m = HDMI_AVI_M_16_9;
			avi.vic = 3;
		}
	} else if (dc->mode.v_active == 576) {
		/* CEC modes 17 and 18 differ only by the pysical size of the
		 * screen so we have to calculation the physical aspect
		 * ratio.  4 * 10 / 3  is 13
		 */
		if ((dc->out->h_size * 10) / dc->out->v_size > 14) {
			avi.m = HDMI_AVI_M_16_9;
			avi.vic = 18;
		} else {
			avi.m = HDMI_AVI_M_16_9;
			avi.vic = 17;
		}
	} else if (dc->mode.v_active == 720) {
		avi.m = HDMI_AVI_M_16_9;
		if (dc->mode.h_front_porch == 110)
			avi.vic = 4; /* 60 Hz */
		else
			avi.vic = 19; /* 50 Hz */
	} else if (dc->mode.v_active == 720) {
		avi.m = HDMI_AVI_M_16_9;
		if (dc->mode.h_front_porch == 88)
			avi.vic = 16; /* 60 Hz */
		else if (dc->mode.h_front_porch == 528)
			avi.vic = 31; /* 50 Hz */
		else
			avi.vic = 32; /* 24 Hz */
	} else {
		avi.m = HDMI_AVI_M_16_9;
		avi.vic = 0;
	}


	tegra_dc_hdmi_write_infopack(dc, HDMI_NV_PDISP_HDMI_AVI_INFOFRAME_HEADER,
				     HDMI_INFOFRAME_TYPE_AVI,
				     HDMI_AVI_VERSION,
				     &avi, sizeof(avi));

	_tegra_hdmi_writel(hdmi, INFOFRAME_CTRL_ENABLE,
			  HDMI_NV_PDISP_HDMI_AVI_INFOFRAME_CTRL);
}

static void tegra_dc_hdmi_setup_stereo_infoframe(struct tegra_dc *dc)
{
	struct tegra_dc_hdmi_data *hdmi = tegra_dc_get_outdata(dc);
	struct hdmi_stereo_infoframe stereo;
	u32 val;

	if (!dc->mode.stereo_mode) {
		val  = tegra_hdmi_readl(hdmi, HDMI_NV_PDISP_HDMI_GENERIC_CTRL);
		val &= ~GENERIC_CTRL_ENABLE;
		tegra_hdmi_writel(hdmi, val, HDMI_NV_PDISP_HDMI_GENERIC_CTRL);
		return;
	}

	memset(&stereo, 0x0, sizeof(stereo));

	stereo.regid0 = 0x03;
	stereo.regid1 = 0x0c;
	stereo.regid2 = 0x00;
	stereo.hdmi_video_format = 2; /* 3D_Structure present */
	stereo._3d_structure = 0; /* frame packing */

	tegra_dc_hdmi_write_infopack(dc, HDMI_NV_PDISP_HDMI_GENERIC_HEADER,
					HDMI_INFOFRAME_TYPE_VENDOR,
					HDMI_VENDOR_VERSION,
					&stereo, 6);

	val  = tegra_hdmi_readl(hdmi, HDMI_NV_PDISP_HDMI_GENERIC_CTRL);
	val |= GENERIC_CTRL_ENABLE;

	tegra_hdmi_writel(hdmi, val, HDMI_NV_PDISP_HDMI_GENERIC_CTRL);
}

static void tegra_dc_hdmi_setup_audio_infoframe(struct tegra_dc *dc, bool dvi)
{
	struct tegra_dc_hdmi_data *hdmi = tegra_dc_get_outdata(dc);
	struct hdmi_audio_infoframe audio;

	if (dvi) {
		_tegra_hdmi_writel(hdmi, 0x0,
				  HDMI_NV_PDISP_HDMI_AUDIO_INFOFRAME_CTRL);
		return;
	}

	memset(&audio, 0x0, sizeof(audio));

	audio.cc = HDMI_AUDIO_CC_2;
	tegra_dc_hdmi_write_infopack(dc, HDMI_NV_PDISP_HDMI_AUDIO_INFOFRAME_HEADER,
				     HDMI_INFOFRAME_TYPE_AUDIO,
				     HDMI_AUDIO_VERSION,
				     &audio, sizeof(audio));

	_tegra_hdmi_writel(hdmi, INFOFRAME_CTRL_ENABLE,
			  HDMI_NV_PDISP_HDMI_AUDIO_INFOFRAME_CTRL);
}

static void tegra_dc_hdmi_enable(struct tegra_dc *dc)
{
	struct tegra_dc_hdmi_data *hdmi = tegra_dc_get_outdata(dc);
	int pulse_start;
	int dispclk_div_8_2;
	int pll0;
	int pll1;
	int ds;
	int retries;
	int rekey;
	int err;
	unsigned long val;

	/* enbale power, clocks, resets, etc. */

	/* The upstream DC needs to be clocked for accesses to HDMI to not
	 * hard lock the system.  Because we don't know if HDMI is conencted
	 * to disp1 or disp2 we need to enable both until we set the DC mux.
	 */
	clk_enable(hdmi->disp1_clk);
	clk_enable(hdmi->disp2_clk);
	tegra_dc_setup_clk(dc, hdmi->clk);
	clk_set_rate(hdmi->clk, dc->mode.pclk);

	clk_enable(hdmi->clk);
	tegra_periph_reset_assert(hdmi->clk);
	mdelay(1);
	tegra_periph_reset_deassert(hdmi->clk);

	/* TODO: copy HDCP keys from KFUSE to HDMI */

	/* Program display timing registers: handled by dc */

	/* program HDMI registers and SOR sequencer */

	tegra_dc_writel(dc, VSYNC_H_POSITION(1), DC_DISP_DISP_TIMING_OPTIONS);
	tegra_dc_writel(dc, DITHER_CONTROL_DISABLE | BASE_COLOR_SIZE888,
			DC_DISP_DISP_COLOR_CONTROL);

	/* video_preamble uses h_pulse2 */
	pulse_start = dc->mode.h_ref_to_sync + dc->mode.h_sync_width +
		dc->mode.h_back_porch - 10;
	tegra_dc_writel(dc, H_PULSE_2_ENABLE, DC_DISP_DISP_SIGNAL_OPTIONS0);
	tegra_dc_writel(dc,
			PULSE_MODE_NORMAL |
			PULSE_POLARITY_HIGH |
			PULSE_QUAL_VACTIVE |
			PULSE_LAST_END_A,
			DC_DISP_H_PULSE2_CONTROL);
	tegra_dc_writel(dc, PULSE_START(pulse_start) | PULSE_END(pulse_start + 8),
		  DC_DISP_H_PULSE2_POSITION_A);

	_tegra_hdmi_writel(hdmi,
			  VSYNC_WINDOW_END(0x210) |
			  VSYNC_WINDOW_START(0x200) |
			  VSYNC_WINDOW_ENABLE,
			  HDMI_NV_PDISP_HDMI_VSYNC_WINDOW);

	_tegra_hdmi_writel(hdmi,
			  (dc->ndev->id ? HDMI_SRC_DISPLAYB : HDMI_SRC_DISPLAYA) |
			  ARM_VIDEO_RANGE_LIMITED,
			  HDMI_NV_PDISP_INPUT_CONTROL);

	clk_disable(hdmi->disp1_clk);
	clk_disable(hdmi->disp2_clk);

	dispclk_div_8_2 = clk_get_rate(hdmi->clk) / 1000000 * 4;
	_tegra_hdmi_writel(hdmi,
			  SOR_REFCLK_DIV_INT(dispclk_div_8_2 >> 2) |
			  SOR_REFCLK_DIV_FRAC(dispclk_div_8_2),
			  HDMI_NV_PDISP_SOR_REFCLK);


	if (!hdmi->dvi) {
		err = tegra_dc_hdmi_setup_audio(dc);

		if (err < 0)
			hdmi->dvi = true;
	}

	rekey = HDMI_REKEY_DEFAULT;
	val = HDMI_CTRL_REKEY(rekey);
	val |= HDMI_CTRL_MAX_AC_PACKET((dc->mode.h_sync_width +
					dc->mode.h_back_porch +
					dc->mode.h_front_porch -
					rekey - 18) / 32);
	if (!hdmi->dvi)
		val |= HDMI_CTRL_ENABLE;
	_tegra_hdmi_writel(hdmi, val, HDMI_NV_PDISP_HDMI_CTRL);

<<<<<<< HEAD
	if (dvi)
		_tegra_hdmi_writel(hdmi, 0x0,
=======
	if (hdmi->dvi)
		tegra_hdmi_writel(hdmi, 0x0,
>>>>>>> e51ab374
				  HDMI_NV_PDISP_HDMI_GENERIC_CTRL);
	else
		_tegra_hdmi_writel(hdmi, GENERIC_CTRL_AUDIO,
				  HDMI_NV_PDISP_HDMI_GENERIC_CTRL);


<<<<<<< HEAD
	tegra_dc_hdmi_setup_avi_infoframe(dc, dvi);
	tegra_dc_hdmi_setup_audio_infoframe(dc, dvi);
	tegra_dc_hdmi_setup_stereo_infoframe(dc);
=======
	tegra_dc_hdmi_setup_avi_infoframe(dc, hdmi->dvi);
	tegra_dc_hdmi_setup_audio_infoframe(dc, hdmi->dvi);
>>>>>>> e51ab374

	/* TMDS CONFIG */
	pll0 = 0x200033f;
	pll1 = 0;

	pll0 &= ~SOR_PLL_PWR & ~SOR_PLL_VCOPD & ~SOR_PLL_PDBG & ~SOR_PLL_PDPORT & ~SOR_PLL_PULLDOWN &
		~SOR_PLL_VCOCAP(~0) & ~SOR_PLL_ICHPMP(~0);
	pll0 |= SOR_PLL_RESISTORSEL;

	if (dc->mode.pclk <= 27000000)
		pll0 |= SOR_PLL_VCOCAP(0);
	else if (dc->mode.pclk <= 74250000)
		pll0 |= SOR_PLL_VCOCAP(1);
	else
		pll0 |= SOR_PLL_VCOCAP(3);

	if (dc->mode.h_active == 1080) {
		pll0 |= SOR_PLL_ICHPMP(1) | SOR_PLL_TX_REG_LOAD(3) |
			SOR_PLL_TX_REG_LOAD(3) | SOR_PLL_BG_V17_S(3);
		pll1 |= SOR_PLL_TMDS_TERM_ENABLE | SOR_PLL_PE_EN;
	} else {
		pll0 |= SOR_PLL_ICHPMP(2);
	}

	_tegra_hdmi_writel(hdmi, pll0, HDMI_NV_PDISP_SOR_PLL0);
	_tegra_hdmi_writel(hdmi, pll1, HDMI_NV_PDISP_SOR_PLL1);

	if (pll1 & SOR_PLL_PE_EN) {
		_tegra_hdmi_writel(hdmi,
				  PE_CURRENT0(0xf) |
				  PE_CURRENT1(0xf) |
				  PE_CURRENT2(0xf) |
				  PE_CURRENT3(0xf),
				  HDMI_NV_PDISP_PE_CURRENT);
	}

	/* enable SOR */
	if (dc->mode.h_active == 1080)
		ds = DRIVE_CURRENT_13_500_mA;
	else
		ds = DRIVE_CURRENT_5_250_mA;

	_tegra_hdmi_writel(hdmi,
			  DRIVE_CURRENT_LANE0(ds) |
			  DRIVE_CURRENT_LANE1(ds) |
			  DRIVE_CURRENT_LANE2(ds) |
			  DRIVE_CURRENT_LANE3(ds) |
			  DRIVE_CURRENT_FUSE_OVERRIDE,
			  HDMI_NV_PDISP_SOR_LANE_DRIVE_CURRENT);

	_tegra_hdmi_writel(hdmi,
			  SOR_SEQ_CTL_PU_PC(0) |
			  SOR_SEQ_PU_PC_ALT(0) |
			  SOR_SEQ_PD_PC(8) |
			  SOR_SEQ_PD_PC_ALT(8),
			  HDMI_NV_PDISP_SOR_SEQ_CTL);

	val = SOR_SEQ_INST_WAIT_TIME(1) |
		SOR_SEQ_INST_WAIT_UNITS_VSYNC |
		SOR_SEQ_INST_HALT |
		SOR_SEQ_INST_PIN_A_LOW |
		SOR_SEQ_INST_PIN_B_LOW |
		SOR_SEQ_INST_DRIVE_PWM_OUT_LO;

	_tegra_hdmi_writel(hdmi, val, HDMI_NV_PDISP_SOR_SEQ_INST0);
	_tegra_hdmi_writel(hdmi, val, HDMI_NV_PDISP_SOR_SEQ_INST8);

	val = 0x1c800;
	val &= ~SOR_CSTM_ROTCLK(~0);
	val |= SOR_CSTM_ROTCLK(2);
	_tegra_hdmi_writel(hdmi, val, HDMI_NV_PDISP_SOR_CSTM);


	tegra_dc_writel(dc, DISP_CTRL_MODE_STOP, DC_CMD_DISPLAY_COMMAND);
	tegra_dc_writel(dc, GENERAL_ACT_REQ << 8, DC_CMD_STATE_CONTROL);
	tegra_dc_writel(dc, GENERAL_ACT_REQ, DC_CMD_STATE_CONTROL);


	/* start SOR */
	_tegra_hdmi_writel(hdmi,
			  SOR_PWR_NORMAL_STATE_PU |
			  SOR_PWR_NORMAL_START_NORMAL |
			  SOR_PWR_SAFE_STATE_PD |
			  SOR_PWR_SETTING_NEW_TRIGGER,
			  HDMI_NV_PDISP_SOR_PWR);
	_tegra_hdmi_writel(hdmi,
			  SOR_PWR_NORMAL_STATE_PU |
			  SOR_PWR_NORMAL_START_NORMAL |
			  SOR_PWR_SAFE_STATE_PD |
			  SOR_PWR_SETTING_NEW_DONE,
			  HDMI_NV_PDISP_SOR_PWR);

	retries = 1000;
	do {
		BUG_ON(--retries < 0);
		val = _tegra_hdmi_readl(hdmi, HDMI_NV_PDISP_SOR_PWR);
	} while (val & SOR_PWR_SETTING_NEW_PENDING);

	val = SOR_STATE_ASY_CRCMODE_COMPLETE |
		SOR_STATE_ASY_OWNER_HEAD0 |
		SOR_STATE_ASY_SUBOWNER_BOTH |
		SOR_STATE_ASY_PROTOCOL_SINGLE_TMDS_A |
		SOR_STATE_ASY_DEPOL_POS;

	if (dc->mode.flags & TEGRA_DC_MODE_FLAG_NEG_H_SYNC)
		val |= SOR_STATE_ASY_HSYNCPOL_NEG;
	else
		val |= SOR_STATE_ASY_HSYNCPOL_POS;

	if (dc->mode.flags & TEGRA_DC_MODE_FLAG_NEG_V_SYNC)
		val |= SOR_STATE_ASY_VSYNCPOL_NEG;
	else
		val |= SOR_STATE_ASY_VSYNCPOL_POS;

	tegra_hdmi_writel(hdmi, val, HDMI_NV_PDISP_SOR_STATE2);

	val = SOR_STATE_ASY_HEAD_OPMODE_AWAKE | SOR_STATE_ASY_ORMODE_NORMAL;
	_tegra_hdmi_writel(hdmi, val, HDMI_NV_PDISP_SOR_STATE1);

	_tegra_hdmi_writel(hdmi, 0, HDMI_NV_PDISP_SOR_STATE0);
	_tegra_hdmi_writel(hdmi, SOR_STATE_UPDATE, HDMI_NV_PDISP_SOR_STATE0);
	_tegra_hdmi_writel(hdmi, val | SOR_STATE_ATTACHED,
			  HDMI_NV_PDISP_SOR_STATE1);
	_tegra_hdmi_writel(hdmi, 0, HDMI_NV_PDISP_SOR_STATE0);

	tegra_dc_writel(dc, HDMI_ENABLE, DC_DISP_DISP_WIN_OPTIONS);

	tegra_dc_writel(dc, PW0_ENABLE | PW1_ENABLE | PW2_ENABLE | PW3_ENABLE |
			PW4_ENABLE | PM0_ENABLE | PM1_ENABLE,
			DC_CMD_DISPLAY_POWER_CONTROL);

	tegra_dc_writel(dc, DISP_CTRL_MODE_C_DISPLAY, DC_CMD_DISPLAY_COMMAND);
	tegra_dc_writel(dc, GENERAL_ACT_REQ << 8, DC_CMD_STATE_CONTROL);
	tegra_dc_writel(dc, GENERAL_ACT_REQ, DC_CMD_STATE_CONTROL);

	tegra_nvhdcp_set_plug(hdmi->nvhdcp, 1);

}

static void tegra_dc_hdmi_disable(struct tegra_dc *dc)
{
	struct tegra_dc_hdmi_data *hdmi = tegra_dc_get_outdata(dc);

	tegra_nvhdcp_set_plug(hdmi->nvhdcp, 0);

	tegra_periph_reset_assert(hdmi->clk);
	clk_disable(hdmi->clk);
}

struct tegra_dc_out_ops tegra_dc_hdmi_ops = {
	.init = tegra_dc_hdmi_init,
	.destroy = tegra_dc_hdmi_destroy,
	.enable = tegra_dc_hdmi_enable,
	.disable = tegra_dc_hdmi_disable,
	.detect = tegra_dc_hdmi_detect,
	.suspend = tegra_dc_hdmi_suspend,
	.resume = tegra_dc_hdmi_resume,
};

unsigned long tegra_hdmi_readl(struct tegra_dc_hdmi_data *hdmi,
					     unsigned long reg)
{
	return _tegra_hdmi_readl(hdmi, reg);
}

void tegra_hdmi_writel(struct tegra_dc_hdmi_data *hdmi,
				     unsigned long val, unsigned long reg)
{
	_tegra_hdmi_writel(hdmi, val, reg);
}<|MERGE_RESOLUTION|>--- conflicted
+++ resolved
@@ -1041,27 +1041,16 @@
 		val |= HDMI_CTRL_ENABLE;
 	_tegra_hdmi_writel(hdmi, val, HDMI_NV_PDISP_HDMI_CTRL);
 
-<<<<<<< HEAD
-	if (dvi)
+	if (hdmi->dvi)
 		_tegra_hdmi_writel(hdmi, 0x0,
-=======
-	if (hdmi->dvi)
-		tegra_hdmi_writel(hdmi, 0x0,
->>>>>>> e51ab374
 				  HDMI_NV_PDISP_HDMI_GENERIC_CTRL);
 	else
 		_tegra_hdmi_writel(hdmi, GENERIC_CTRL_AUDIO,
 				  HDMI_NV_PDISP_HDMI_GENERIC_CTRL);
 
-
-<<<<<<< HEAD
-	tegra_dc_hdmi_setup_avi_infoframe(dc, dvi);
-	tegra_dc_hdmi_setup_audio_infoframe(dc, dvi);
-	tegra_dc_hdmi_setup_stereo_infoframe(dc);
-=======
 	tegra_dc_hdmi_setup_avi_infoframe(dc, hdmi->dvi);
 	tegra_dc_hdmi_setup_audio_infoframe(dc, hdmi->dvi);
->>>>>>> e51ab374
+	tegra_dc_hdmi_setup_stereo_infoframe(dc);
 
 	/* TMDS CONFIG */
 	pll0 = 0x200033f;
