/*
 * drivers/video/tegra/host/nvhost_intr.c
 *
 * Tegra Graphics Host Interrupt Management
 *
 * Copyright (c) 2010, NVIDIA Corporation.
 *
 * This program is free software; you can redistribute it and/or modify
 * it under the terms of the GNU General Public License as published by
 * the Free Software Foundation; either version 2 of the License, or
 * (at your option) any later version.
 *
 * This program is distributed in the hope that it will be useful, but WITHOUT
 * ANY WARRANTY; without even the implied warranty of MERCHANTABILITY or
 * FITNESS FOR A PARTICULAR PURPOSE.  See the GNU General Public License for
 * more details.
 *
 * You should have received a copy of the GNU General Public License along
 * with this program; if not, write to the Free Software Foundation, Inc.,
 * 51 Franklin Street, Fifth Floor, Boston, MA  02110-1301, USA.
 */

#include "nvhost_intr.h"
#include "dev.h"
#include <linux/interrupt.h>
#include <linux/slab.h>
#include <linux/irq.h>

#define intr_to_dev(x) container_of(x, struct nvhost_master, intr)


/*** HW sync point threshold interrupt management ***/

static void set_syncpt_threshold(void __iomem *sync_regs, u32 id, u32 thresh)
{
	thresh &= 0xffff;
	writel(thresh, sync_regs + (HOST1X_SYNC_SYNCPT_INT_THRESH_0 + id * 4));
}

static void enable_syncpt_interrupt(void __iomem *sync_regs, u32 id)
{
	writel(BIT(id),	sync_regs + HOST1X_SYNC_SYNCPT_THRESH_INT_ENABLE_CPU0);
}


/*** Wait list management ***/

struct nvhost_waitlist {
	struct list_head list;
	struct kref refcount;
	u32 thresh;
	enum nvhost_intr_action action;
	atomic_t state;
	void *data;
	int count;
};

enum waitlist_state
{
	WLS_PENDING,
	WLS_REMOVED,
	WLS_CANCELLED,
	WLS_HANDLED
};

static void waiter_release(struct kref *kref)
{
	kfree(container_of(kref, struct nvhost_waitlist, refcount));
}

/*
 * add a waiter to a waiter queue, sorted by threshold
 * returns true if it was added at the head of the queue
 */
static bool add_waiter_to_queue(struct nvhost_waitlist *waiter,
				struct list_head *queue)
{
	struct nvhost_waitlist *pos;
	u32 thresh = waiter->thresh;

	list_for_each_entry_reverse(pos, queue, list)
		if ((s32)(pos->thresh - thresh) <= 0) {
			list_add(&waiter->list, &pos->list);
			return false;
		}

	list_add(&waiter->list, queue);
	return true;
}

/*
 * run through a waiter queue for a single sync point ID
 * and gather all completed waiters into lists by actions
 */
static void remove_completed_waiters(struct list_head *head, u32 sync,
			struct list_head completed[NVHOST_INTR_ACTION_COUNT])
{
	struct list_head *dest;
	struct nvhost_waitlist *waiter, *next, *prev;

	list_for_each_entry_safe(waiter, next, head, list) {
		if ((s32)(waiter->thresh - sync) > 0)
			break;

		dest = completed + waiter->action;

		/* consolidate submit cleanups */
		if (waiter->action == NVHOST_INTR_ACTION_SUBMIT_COMPLETE
			&& !list_empty(dest)) {
			prev = list_entry(dest->prev,
					struct nvhost_waitlist, list);
			if (prev->data == waiter->data) {
				prev->count++;
				dest = NULL;
			}
		}

		/* PENDING->REMOVED or CANCELLED->HANDLED */
		if (atomic_inc_return(&waiter->state) == WLS_HANDLED || !dest) {
			list_del(&waiter->list);
			kref_put(&waiter->refcount, waiter_release);
		} else {
			list_move_tail(&waiter->list, dest);
		}
	}
}

static void action_submit_complete(struct nvhost_waitlist *waiter)
{
	struct nvhost_channel *channel = waiter->data;
	int nr_completed = waiter->count;

	nvhost_cdma_update(&channel->cdma);
	nvhost_module_idle_mult(&channel->mod, nr_completed);
}

static void action_ctxsave(struct nvhost_waitlist *waiter)
{
	struct nvhost_hwctx *hwctx = waiter->data;
	struct nvhost_channel *channel = hwctx->channel;

	channel->ctxhandler.save_service(hwctx);
	channel->ctxhandler.put(hwctx);
}

static void action_wakeup(struct nvhost_waitlist *waiter)
{
	wait_queue_head_t *wq = waiter->data;

	wake_up(wq);
}

static void action_wakeup_interruptible(struct nvhost_waitlist *waiter)
{
	wait_queue_head_t *wq = waiter->data;

	wake_up_interruptible(wq);
}

typedef void (*action_handler)(struct nvhost_waitlist *waiter);

static action_handler action_handlers[NVHOST_INTR_ACTION_COUNT] = {
	action_submit_complete,
	action_ctxsave,
	action_wakeup,
	action_wakeup_interruptible,
};

static void run_handlers(struct list_head completed[NVHOST_INTR_ACTION_COUNT])
{
	struct list_head *head = completed;
	int i;

	for (i = 0; i < NVHOST_INTR_ACTION_COUNT; ++i, ++head) {
		action_handler handler = action_handlers[i];
		struct nvhost_waitlist *waiter, *next;

		list_for_each_entry_safe(waiter, next, head, list) {
			list_del(&waiter->list);
			handler(waiter);
			if (atomic_cmpxchg(&waiter->state, WLS_REMOVED,
				WLS_HANDLED) != WLS_REMOVED)
					BUG();
			kref_put(&waiter->refcount, waiter_release);
		}
	}
}


/*** Interrupt service functions ***/

/**
 * Host1x intterrupt service function
 * Handles read / write failures
 */
static irqreturn_t host1x_isr(int irq, void *dev_id)
{
	struct nvhost_intr *intr = dev_id;
	void __iomem *sync_regs = intr_to_dev(intr)->sync_aperture;
	u32 stat;
	u32 ext_stat;
	u32 addr;

	stat = readl(sync_regs + HOST1X_SYNC_HINTSTATUS);
	ext_stat = readl(sync_regs + HOST1X_SYNC_HINTSTATUS_EXT);

	if (nvhost_sync_hintstatus_ext_ip_read_int(ext_stat)) {
		addr = readl(sync_regs + HOST1X_SYNC_IP_READ_TIMEOUT_ADDR);
		pr_err("Host read timeout at address %x\n", addr);
	}

	if (nvhost_sync_hintstatus_ext_ip_write_int(ext_stat)) {
		addr = readl(sync_regs + HOST1X_SYNC_IP_WRITE_TIMEOUT_ADDR);
		pr_err("Host write timeout at address %x\n", addr);
	}

	writel(ext_stat, sync_regs + HOST1X_SYNC_HINTSTATUS_EXT);
	writel(stat, sync_regs + HOST1X_SYNC_HINTSTATUS);

	return IRQ_HANDLED;
}

/**
 * Sync point threshold interrupt service function
 * Handles sync point threshold triggers, in interrupt context
 */
static irqreturn_t syncpt_thresh_isr(int irq, void *dev_id)
{
	struct nvhost_intr_syncpt *syncpt = dev_id;
	unsigned int id = syncpt->id;
	struct nvhost_intr *intr = container_of(syncpt, struct nvhost_intr,
						syncpt[id]);
	void __iomem *sync_regs = intr_to_dev(intr)->sync_aperture;

	writel(BIT(id),
		sync_regs + HOST1X_SYNC_SYNCPT_THRESH_INT_DISABLE);
	writel(BIT(id),
		sync_regs + HOST1X_SYNC_SYNCPT_THRESH_CPU0_INT_STATUS);

	return IRQ_WAKE_THREAD;
}


/**
 * Sync point threshold interrupt service thread function
 * Handles sync point threshold triggers, in thread context
 */
static irqreturn_t syncpt_thresh_fn(int irq, void *dev_id)
{
	struct nvhost_intr_syncpt *syncpt = dev_id;
	unsigned int id = syncpt->id;
	struct nvhost_intr *intr = container_of(syncpt, struct nvhost_intr,
						syncpt[id]);
	struct nvhost_master *dev = intr_to_dev(intr);
	void __iomem *sync_regs = dev->sync_aperture;

	struct list_head completed[NVHOST_INTR_ACTION_COUNT];
	u32 sync;
	unsigned int i;

	for (i = 0; i < NVHOST_INTR_ACTION_COUNT; ++i)
		INIT_LIST_HEAD(completed + i);

	sync = nvhost_syncpt_update_min(&dev->syncpt, id);

	spin_lock(&syncpt->lock);

	remove_completed_waiters(&syncpt->wait_head, sync, completed);

	if (!list_empty(&syncpt->wait_head)) {
		u32 thresh = list_first_entry(&syncpt->wait_head,
					struct nvhost_waitlist, list)->thresh;

		set_syncpt_threshold(sync_regs, id, thresh);
		enable_syncpt_interrupt(sync_regs, id);
	}

	spin_unlock(&syncpt->lock);

	run_handlers(completed);

	return IRQ_HANDLED;
}

/*
 * lazily request a syncpt's irq
 */
static int request_syncpt_irq(struct nvhost_intr_syncpt *syncpt)
{
	static DEFINE_MUTEX(mutex);
	int err;

	mutex_lock(&mutex);
	if (!syncpt->irq_requested) {
		err = request_threaded_irq(syncpt->irq,
					syncpt_thresh_isr, syncpt_thresh_fn,
					0, syncpt->thresh_irq_name, syncpt);
		if (!err)
			syncpt->irq_requested = 1;
	}
	mutex_unlock(&mutex);
	return err;
}


/*** Main API ***/

int nvhost_intr_add_action(struct nvhost_intr *intr, u32 id, u32 thresh,
			enum nvhost_intr_action action, void *data,
			void **ref)
{
	struct nvhost_waitlist *waiter;
	struct nvhost_intr_syncpt *syncpt;
	void __iomem *sync_regs;
	int queue_was_empty;
	int err;

	/* create and initialize a new waiter */
	waiter = kmalloc(sizeof(*waiter), GFP_KERNEL);
	if (!waiter)
		return -ENOMEM;
	INIT_LIST_HEAD(&waiter->list);
	kref_init(&waiter->refcount);
	if (ref)
		kref_get(&waiter->refcount);
	waiter->thresh = thresh;
	waiter->action = action;
	atomic_set(&waiter->state, WLS_PENDING);
	waiter->data = data;
	waiter->count = 1;

	BUG_ON(id >= NV_HOST1X_SYNCPT_NB_PTS);
	syncpt = intr->syncpt + id;
	sync_regs = intr_to_dev(intr)->sync_aperture;

	spin_lock(&syncpt->lock);

	/* lazily request irq for this sync point */
	if (!syncpt->irq_requested) {
		spin_unlock(&syncpt->lock);

		err = request_syncpt_irq(syncpt);
		if (err) {
			kfree(waiter);
			return err;
		}

		spin_lock(&syncpt->lock);
	}

	queue_was_empty = list_empty(&syncpt->wait_head);

	if (add_waiter_to_queue(waiter, &syncpt->wait_head)) {
		/* added at head of list - new threshold value */
		set_syncpt_threshold(sync_regs, id, thresh);

		/* added as first waiter - enable interrupt */
		if (queue_was_empty)
			enable_syncpt_interrupt(sync_regs, id);
	}

	spin_unlock(&syncpt->lock);

	if (ref)
		*ref = waiter;
	return 0;
}

void nvhost_intr_put_ref(struct nvhost_intr *intr, void *ref)
{
	struct nvhost_waitlist *waiter = ref;

	while (atomic_cmpxchg(&waiter->state,
				WLS_PENDING, WLS_CANCELLED) == WLS_REMOVED)
		schedule();

	kref_put(&waiter->refcount, waiter_release);
}


/*** Init & shutdown ***/

int nvhost_intr_init(struct nvhost_intr *intr, u32 irq_gen, u32 irq_sync)
{
	unsigned int id;
	struct nvhost_intr_syncpt *syncpt;
	int err;

	err = request_irq(irq_gen, host1x_isr, 0, "host_status", intr);
	if (err)
		goto fail;
	intr->host1x_irq = irq_gen;
	intr->host1x_isr_started = true;

	for (id = 0, syncpt = intr->syncpt;
	     id < NV_HOST1X_SYNCPT_NB_PTS;
	     ++id, ++syncpt) {
		syncpt->id = id;
		syncpt->irq = irq_sync + id;
		syncpt->irq_requested = 0;
		spin_lock_init(&syncpt->lock);
		INIT_LIST_HEAD(&syncpt->wait_head);
		snprintf(syncpt->thresh_irq_name,
			 sizeof(syncpt->thresh_irq_name),
			 "%s", nvhost_syncpt_name(id));
	}

	return 0;

fail:
	nvhost_intr_deinit(intr);
	return err;
}

void nvhost_intr_deinit(struct nvhost_intr *intr)
{
	unsigned int id;
	struct nvhost_intr_syncpt *syncpt;

	for (id = 0, syncpt = intr->syncpt;
	     id < NV_HOST1X_SYNCPT_NB_PTS;
	     ++id, ++syncpt) {
		struct nvhost_waitlist *waiter, *next;
		list_for_each_entry_safe(waiter, next, &syncpt->wait_head, list) {
			if (atomic_cmpxchg(&waiter->state, WLS_CANCELLED, WLS_HANDLED)
				== WLS_CANCELLED) {
				list_del(&waiter->list);
				kref_put(&waiter->refcount, waiter_release);
			}
		}

<<<<<<< HEAD
		if (!list_empty(&syncpt->wait_head)) {  /* output diagnostics */
=======
		if(!list_empty(&syncpt->wait_head)) {  // output diagnostics
>>>>>>> 42907f17
			printk("%s id=%d\n",__func__,id);
			BUG_ON(1);
		}

		if (syncpt->irq_requested)
			free_irq(syncpt->irq, syncpt);
	}

	if (intr->host1x_isr_started) {
		free_irq(intr->host1x_irq, intr);
		intr->host1x_isr_started = false;
	}
}

void nvhost_intr_configure (struct nvhost_intr *intr, u32 hz)
{
	void __iomem *sync_regs = intr_to_dev(intr)->sync_aperture;

	/* write microsecond clock register */
	writel((hz + 1000000 - 1)/1000000, sync_regs + HOST1X_SYNC_USEC_CLK);

	/* disable the ip_busy_timeout. this prevents write drops, etc.
	 * there's no real way to recover from a hung client anyway.
	 */
	writel(0, sync_regs + HOST1X_SYNC_IP_BUSY_TIMEOUT);

	/* increase the auto-ack timout to the maximum value. 2d will hang
	 * otherwise on ap20.
	 */
	writel(0xff, sync_regs + HOST1X_SYNC_CTXSW_TIMEOUT_CFG);

	/* disable interrupts for both cpu's */
	writel(0, sync_regs + HOST1X_SYNC_SYNCPT_THRESH_INT_MASK_0);
	writel(0, sync_regs + HOST1X_SYNC_SYNCPT_THRESH_INT_MASK_1);

	/* masking all of the interrupts actually means "enable" */
	writel(BIT(0), sync_regs + HOST1X_SYNC_INTMASK);

	/* enable HOST_INT_C0MASK */
	writel(BIT(0), sync_regs + HOST1X_SYNC_INTC0MASK);

	/* enable HINTMASK_EXT */
	writel(BIT(31), sync_regs + HOST1X_SYNC_HINTMASK);

	/* enable IP_READ_INT and IP_WRITE_INT */
	writel(BIT(30) | BIT(31), sync_regs + HOST1X_SYNC_HINTMASK_EXT);
}<|MERGE_RESOLUTION|>--- conflicted
+++ resolved
@@ -429,11 +429,7 @@
 			}
 		}
 
-<<<<<<< HEAD
-		if (!list_empty(&syncpt->wait_head)) {  /* output diagnostics */
-=======
 		if(!list_empty(&syncpt->wait_head)) {  // output diagnostics
->>>>>>> 42907f17
 			printk("%s id=%d\n",__func__,id);
 			BUG_ON(1);
 		}
