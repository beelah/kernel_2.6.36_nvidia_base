/*
 * drivers/video/tegra/dc/hdmi.c
 *
 * Copyright (C) 2010 Google, Inc.
 * Author: Erik Gilling <konkers@android.com>
 *
 * This software is licensed under the terms of the GNU General Public
 * License version 2, as published by the Free Software Foundation, and
 * may be copied, distributed, and modified under those terms.
 *
 * This program is distributed in the hope that it will be useful,
 * but WITHOUT ANY WARRANTY; without even the implied warranty of
 * MERCHANTABILITY or FITNESS FOR A PARTICULAR PURPOSE.  See the
 * GNU General Public License for more details.
 *
 */

#include <linux/clk.h>
#include <linux/delay.h>
#include <linux/err.h>
#include <linux/fb.h>
#include <linux/gpio.h>
#include <linux/interrupt.h>
#include <linux/kernel.h>
#include <linux/slab.h>
#include <linux/spinlock.h>
#include <linux/switch.h>
#include <linux/workqueue.h>

#include <mach/clk.h>
#include <mach/dc.h>
#include <mach/fb.h>
#include <mach/nvhost.h>

#include <video/tegrafb.h>

#include "dc_reg.h"
#include "dc_priv.h"
#include "hdmi_reg.h"
#include "hdmi.h"
#include "edid.h"
#include "nvhdcp.h"

/* datasheet claims this will always be 216MHz */
#define HDMI_AUDIOCLK_FREQ		216000000

#define HDMI_REKEY_DEFAULT		56

struct tegra_dc_hdmi_data {
	struct tegra_dc			*dc;
	struct tegra_edid		*edid;
	struct tegra_nvhdcp		*nvhdcp;
	struct delayed_work		work;

	struct resource			*base_res;
	void __iomem			*base;
	struct clk			*clk;

	struct clk			*disp1_clk;
	struct clk			*disp2_clk;

	struct switch_dev		hpd_switch;

	spinlock_t			suspend_lock;
	bool				suspended;
	bool				hpd_pending;
};

static const struct fb_videomode tegra_dc_hdmi_supported_modes[] = {
	/* 1280x720p 60hz: EIA/CEA-861-B Format 4 */
	{
		.xres =		1280,
		.yres =		720,
		.pixclock =	KHZ2PICOS(74250),
		.hsync_len =	40,	/* h_sync_width */
		.vsync_len =	5,	/* v_sync_width */
		.left_margin =	220,	/* h_back_porch */
		.upper_margin =	20,	/* v_back_porch */
		.right_margin =	110,	/* h_front_porch */
		.lower_margin =	5,	/* v_front_porch */
		.vmode =	FB_VMODE_NONINTERLACED,
		.sync = FB_SYNC_HOR_HIGH_ACT | FB_SYNC_VERT_HIGH_ACT,
	},

	/* 1280x720p 60hz: EIA/CEA-861-B Format 4 (Stereo)*/
	{
		.xres =		1280,
		.yres =		720,
		.pixclock =	KHZ2PICOS(74250),
		.hsync_len =	40,	/* h_sync_width */
		.vsync_len =	5,	/* v_sync_width */
		.left_margin =	220,	/* h_back_porch */
		.upper_margin =	20,	/* v_back_porch */
		.right_margin =	110,	/* h_front_porch */
		.lower_margin =	5,	/* v_front_porch */
		.vmode = FB_VMODE_NONINTERLACED |
				 FB_VMODE_STEREO_FRAME_PACK,
		.sync = FB_SYNC_HOR_HIGH_ACT | FB_SYNC_VERT_HIGH_ACT,
	},

	/* 720x480p 59.94hz: EIA/CEA-861-B Formats 2 & 3 */
	{
		.xres =		720,
		.yres =		480,
		.pixclock =	KHZ2PICOS(27000),
		.hsync_len =	62,	/* h_sync_width */
		.vsync_len =	6,	/* v_sync_width */
		.left_margin =	60,	/* h_back_porch */
		.upper_margin =	30,	/* v_back_porch */
		.right_margin =	16,	/* h_front_porch */
		.lower_margin =	9,	/* v_front_porch */
		.vmode =	FB_VMODE_NONINTERLACED,
		.sync = 0,
	},

	/* 640x480p 60hz: EIA/CEA-861-B Format 1 */
	{
		.xres =		640,
		.yres =		480,
		.pixclock =	KHZ2PICOS(25200),
		.hsync_len =	96,	/* h_sync_width */
		.vsync_len =	2,	/* v_sync_width */
		.left_margin =	48,	/* h_back_porch */
		.upper_margin =	33,	/* v_back_porch */
		.right_margin =	16,	/* h_front_porch */
		.lower_margin =	10,	/* v_front_porch */
		.vmode =	FB_VMODE_NONINTERLACED,
		.sync = 0,
	},

	/* 720x576p 50hz EIA/CEA-861-B Formats 17 & 18 */
	{
		.xres =		720,
		.yres =		576,
		.pixclock =	KHZ2PICOS(27000),
		.hsync_len =	64,	/* h_sync_width */
		.vsync_len =	5,	/* v_sync_width */
		.left_margin =	68,	/* h_back_porch */
		.upper_margin =	39,	/* v_back_porch */
		.right_margin =	12,	/* h_front_porch */
		.lower_margin =	5,	/* v_front_porch */
		.vmode =	FB_VMODE_NONINTERLACED,
		.sync = 0,
	},

	/* 1920x1080p 59.94/60hz EIA/CEA-861-B Format 16 */
	{
		.xres =		1920,
		.yres =		1080,
		.pixclock =	KHZ2PICOS(148500),
		.hsync_len =	44,	/* h_sync_width */
		.vsync_len =	5,	/* v_sync_width */
		.left_margin =	148,	/* h_back_porch */
		.upper_margin =	36,	/* v_back_porch */
		.right_margin =	88,	/* h_front_porch */
		.lower_margin =	4,	/* v_front_porch */
		.vmode =	FB_VMODE_NONINTERLACED,
		.sync = FB_SYNC_HOR_HIGH_ACT | FB_SYNC_VERT_HIGH_ACT,
	},
};

struct tegra_hdmi_audio_config {
	unsigned pix_clock;
	unsigned n;
	unsigned cts;
};

const struct tegra_hdmi_audio_config tegra_hdmi_audio_32k[] = {
	{25200000,	4096,	25250},
	{27000000,	4096,	27000},
	{54000000,	4096,	54000},
	{74250000,	4096,	74250},
	{148500000,	4096,	148500},
	{0,		0,	0},
};

const struct tegra_hdmi_audio_config tegra_hdmi_audio_44_1k[] = {
	{25200000,	14112,	63125},
	{27000000,	6272,	30000},
	{54000000,	6272,	60000},
	{74250000,	6272,	82500},
	{148500000,	6272,	165000},
	{0,		0,	0},
};

const struct tegra_hdmi_audio_config tegra_hdmi_audio_48k[] = {
	{25200000,	6144,	25250},
	{27000000,	6144,	27000},
	{54000000,	6144,	54000},
	{74250000,	6144,	74250},
	{148500000,	6144,	148500},
	{0,		0,	0},
};

static const struct tegra_hdmi_audio_config
*tegra_hdmi_get_audio_config(unsigned audio_freq, unsigned pix_clock)
{
	const struct tegra_hdmi_audio_config *table;

	switch (audio_freq) {
	case 32000:
		table = tegra_hdmi_audio_32k;
		break;

	case 44100:
		table = tegra_hdmi_audio_44_1k;
		break;

	case 48000:
		table = tegra_hdmi_audio_48k;
		break;

	default:
		return NULL;
	}

	while (table->pix_clock) {
		if (table->pix_clock == pix_clock)
			return table;
		table++;
	}

	return NULL;
}


static inline unsigned long _tegra_hdmi_readl(struct tegra_dc_hdmi_data *hdmi,
					     unsigned long reg)
{
	return readl(hdmi->base + reg * 4);
}

static inline void _tegra_hdmi_writel(struct tegra_dc_hdmi_data *hdmi,
				     unsigned long val, unsigned long reg)
{
	writel(val, hdmi->base + reg * 4);
}

static inline void tegra_hdmi_clrsetbits(struct tegra_dc_hdmi_data *hdmi,
					 unsigned long reg, unsigned long clr,
					 unsigned long set)
{
	unsigned long val = _tegra_hdmi_readl(hdmi, reg);
	val &= ~clr;
	val |= set;
	_tegra_hdmi_writel(hdmi, val, reg);
}

#define DUMP_REG(a) do {						\
		printk("HDMI %-32s\t%03x\t%08lx\n",			\
		       #a, a, _tegra_hdmi_readl(hdmi, a));		\
	} while (0)

#ifdef DEBUG
static void hdmi_dumpregs(struct tegra_dc_hdmi_data *hdmi)
{
	DUMP_REG(HDMI_CTXSW);
	DUMP_REG(HDMI_NV_PDISP_SOR_STATE0);
	DUMP_REG(HDMI_NV_PDISP_SOR_STATE1);
	DUMP_REG(HDMI_NV_PDISP_SOR_STATE2);
	DUMP_REG(HDMI_NV_PDISP_RG_HDCP_AN_MSB);
	DUMP_REG(HDMI_NV_PDISP_RG_HDCP_AN_LSB);
	DUMP_REG(HDMI_NV_PDISP_RG_HDCP_CN_MSB);
	DUMP_REG(HDMI_NV_PDISP_RG_HDCP_CN_LSB);
	DUMP_REG(HDMI_NV_PDISP_RG_HDCP_AKSV_MSB);
	DUMP_REG(HDMI_NV_PDISP_RG_HDCP_AKSV_LSB);
	DUMP_REG(HDMI_NV_PDISP_RG_HDCP_BKSV_MSB);
	DUMP_REG(HDMI_NV_PDISP_RG_HDCP_BKSV_LSB);
	DUMP_REG(HDMI_NV_PDISP_RG_HDCP_CKSV_MSB);
	DUMP_REG(HDMI_NV_PDISP_RG_HDCP_CKSV_LSB);
	DUMP_REG(HDMI_NV_PDISP_RG_HDCP_DKSV_MSB);
	DUMP_REG(HDMI_NV_PDISP_RG_HDCP_DKSV_LSB);
	DUMP_REG(HDMI_NV_PDISP_RG_HDCP_CTRL);
	DUMP_REG(HDMI_NV_PDISP_RG_HDCP_CMODE);
	DUMP_REG(HDMI_NV_PDISP_RG_HDCP_MPRIME_MSB);
	DUMP_REG(HDMI_NV_PDISP_RG_HDCP_MPRIME_LSB);
	DUMP_REG(HDMI_NV_PDISP_RG_HDCP_SPRIME_MSB);
	DUMP_REG(HDMI_NV_PDISP_RG_HDCP_SPRIME_LSB2);
	DUMP_REG(HDMI_NV_PDISP_RG_HDCP_SPRIME_LSB1);
	DUMP_REG(HDMI_NV_PDISP_RG_HDCP_RI);
	DUMP_REG(HDMI_NV_PDISP_RG_HDCP_CS_MSB);
	DUMP_REG(HDMI_NV_PDISP_RG_HDCP_CS_LSB);
	DUMP_REG(HDMI_NV_PDISP_HDMI_AUDIO_EMU0);
	DUMP_REG(HDMI_NV_PDISP_HDMI_AUDIO_EMU_RDATA0);
	DUMP_REG(HDMI_NV_PDISP_HDMI_AUDIO_EMU1);
	DUMP_REG(HDMI_NV_PDISP_HDMI_AUDIO_EMU2);
	DUMP_REG(HDMI_NV_PDISP_HDMI_AUDIO_INFOFRAME_CTRL);
	DUMP_REG(HDMI_NV_PDISP_HDMI_AUDIO_INFOFRAME_STATUS);
	DUMP_REG(HDMI_NV_PDISP_HDMI_AUDIO_INFOFRAME_HEADER);
	DUMP_REG(HDMI_NV_PDISP_HDMI_AUDIO_INFOFRAME_SUBPACK0_LOW);
	DUMP_REG(HDMI_NV_PDISP_HDMI_AUDIO_INFOFRAME_SUBPACK0_HIGH);
	DUMP_REG(HDMI_NV_PDISP_HDMI_AVI_INFOFRAME_CTRL);
	DUMP_REG(HDMI_NV_PDISP_HDMI_AVI_INFOFRAME_STATUS);
	DUMP_REG(HDMI_NV_PDISP_HDMI_AVI_INFOFRAME_HEADER);
	DUMP_REG(HDMI_NV_PDISP_HDMI_AVI_INFOFRAME_SUBPACK0_LOW);
	DUMP_REG(HDMI_NV_PDISP_HDMI_AVI_INFOFRAME_SUBPACK0_HIGH);
	DUMP_REG(HDMI_NV_PDISP_HDMI_AVI_INFOFRAME_SUBPACK1_LOW);
	DUMP_REG(HDMI_NV_PDISP_HDMI_AVI_INFOFRAME_SUBPACK1_HIGH);
	DUMP_REG(HDMI_NV_PDISP_HDMI_GENERIC_CTRL);
	DUMP_REG(HDMI_NV_PDISP_HDMI_GENERIC_STATUS);
	DUMP_REG(HDMI_NV_PDISP_HDMI_GENERIC_HEADER);
	DUMP_REG(HDMI_NV_PDISP_HDMI_GENERIC_SUBPACK0_LOW);
	DUMP_REG(HDMI_NV_PDISP_HDMI_GENERIC_SUBPACK0_HIGH);
	DUMP_REG(HDMI_NV_PDISP_HDMI_GENERIC_SUBPACK1_LOW);
	DUMP_REG(HDMI_NV_PDISP_HDMI_GENERIC_SUBPACK1_HIGH);
	DUMP_REG(HDMI_NV_PDISP_HDMI_GENERIC_SUBPACK2_LOW);
	DUMP_REG(HDMI_NV_PDISP_HDMI_GENERIC_SUBPACK2_HIGH);
	DUMP_REG(HDMI_NV_PDISP_HDMI_GENERIC_SUBPACK3_LOW);
	DUMP_REG(HDMI_NV_PDISP_HDMI_GENERIC_SUBPACK3_HIGH);
	DUMP_REG(HDMI_NV_PDISP_HDMI_ACR_CTRL);
	DUMP_REG(HDMI_NV_PDISP_HDMI_ACR_0320_SUBPACK_LOW);
	DUMP_REG(HDMI_NV_PDISP_HDMI_ACR_0320_SUBPACK_HIGH);
	DUMP_REG(HDMI_NV_PDISP_HDMI_ACR_0441_SUBPACK_LOW);
	DUMP_REG(HDMI_NV_PDISP_HDMI_ACR_0441_SUBPACK_HIGH);
	DUMP_REG(HDMI_NV_PDISP_HDMI_ACR_0882_SUBPACK_LOW);
	DUMP_REG(HDMI_NV_PDISP_HDMI_ACR_0882_SUBPACK_HIGH);
	DUMP_REG(HDMI_NV_PDISP_HDMI_ACR_1764_SUBPACK_LOW);
	DUMP_REG(HDMI_NV_PDISP_HDMI_ACR_1764_SUBPACK_HIGH);
	DUMP_REG(HDMI_NV_PDISP_HDMI_ACR_0480_SUBPACK_LOW);
	DUMP_REG(HDMI_NV_PDISP_HDMI_ACR_0480_SUBPACK_HIGH);
	DUMP_REG(HDMI_NV_PDISP_HDMI_ACR_0960_SUBPACK_LOW);
	DUMP_REG(HDMI_NV_PDISP_HDMI_ACR_0960_SUBPACK_HIGH);
	DUMP_REG(HDMI_NV_PDISP_HDMI_ACR_1920_SUBPACK_LOW);
	DUMP_REG(HDMI_NV_PDISP_HDMI_ACR_1920_SUBPACK_HIGH);
	DUMP_REG(HDMI_NV_PDISP_HDMI_CTRL);
	DUMP_REG(HDMI_NV_PDISP_HDMI_VSYNC_KEEPOUT);
	DUMP_REG(HDMI_NV_PDISP_HDMI_VSYNC_WINDOW);
	DUMP_REG(HDMI_NV_PDISP_HDMI_GCP_CTRL);
	DUMP_REG(HDMI_NV_PDISP_HDMI_GCP_STATUS);
	DUMP_REG(HDMI_NV_PDISP_HDMI_GCP_SUBPACK);
	DUMP_REG(HDMI_NV_PDISP_HDMI_CHANNEL_STATUS1);
	DUMP_REG(HDMI_NV_PDISP_HDMI_CHANNEL_STATUS2);
	DUMP_REG(HDMI_NV_PDISP_HDMI_EMU0);
	DUMP_REG(HDMI_NV_PDISP_HDMI_EMU1);
	DUMP_REG(HDMI_NV_PDISP_HDMI_EMU1_RDATA);
	DUMP_REG(HDMI_NV_PDISP_HDMI_SPARE);
	DUMP_REG(HDMI_NV_PDISP_HDMI_SPDIF_CHN_STATUS1);
	DUMP_REG(HDMI_NV_PDISP_HDMI_SPDIF_CHN_STATUS2);
	DUMP_REG(HDMI_NV_PDISP_HDCPRIF_ROM_CTRL);
	DUMP_REG(HDMI_NV_PDISP_SOR_CAP);
	DUMP_REG(HDMI_NV_PDISP_SOR_PWR);
	DUMP_REG(HDMI_NV_PDISP_SOR_TEST);
	DUMP_REG(HDMI_NV_PDISP_SOR_PLL0);
	DUMP_REG(HDMI_NV_PDISP_SOR_PLL1);
	DUMP_REG(HDMI_NV_PDISP_SOR_PLL2);
	DUMP_REG(HDMI_NV_PDISP_SOR_CSTM);
	DUMP_REG(HDMI_NV_PDISP_SOR_LVDS);
	DUMP_REG(HDMI_NV_PDISP_SOR_CRCA);
	DUMP_REG(HDMI_NV_PDISP_SOR_CRCB);
	DUMP_REG(HDMI_NV_PDISP_SOR_BLANK);
	DUMP_REG(HDMI_NV_PDISP_SOR_SEQ_CTL);
	DUMP_REG(HDMI_NV_PDISP_SOR_SEQ_INST0);
	DUMP_REG(HDMI_NV_PDISP_SOR_SEQ_INST1);
	DUMP_REG(HDMI_NV_PDISP_SOR_SEQ_INST2);
	DUMP_REG(HDMI_NV_PDISP_SOR_SEQ_INST3);
	DUMP_REG(HDMI_NV_PDISP_SOR_SEQ_INST4);
	DUMP_REG(HDMI_NV_PDISP_SOR_SEQ_INST5);
	DUMP_REG(HDMI_NV_PDISP_SOR_SEQ_INST6);
	DUMP_REG(HDMI_NV_PDISP_SOR_SEQ_INST7);
	DUMP_REG(HDMI_NV_PDISP_SOR_SEQ_INST8);
	DUMP_REG(HDMI_NV_PDISP_SOR_SEQ_INST9);
	DUMP_REG(HDMI_NV_PDISP_SOR_SEQ_INSTA);
	DUMP_REG(HDMI_NV_PDISP_SOR_SEQ_INSTB);
	DUMP_REG(HDMI_NV_PDISP_SOR_SEQ_INSTC);
	DUMP_REG(HDMI_NV_PDISP_SOR_SEQ_INSTD);
	DUMP_REG(HDMI_NV_PDISP_SOR_SEQ_INSTE);
	DUMP_REG(HDMI_NV_PDISP_SOR_SEQ_INSTF);
	DUMP_REG(HDMI_NV_PDISP_SOR_VCRCA0);
	DUMP_REG(HDMI_NV_PDISP_SOR_VCRCA1);
	DUMP_REG(HDMI_NV_PDISP_SOR_CCRCA0);
	DUMP_REG(HDMI_NV_PDISP_SOR_CCRCA1);
	DUMP_REG(HDMI_NV_PDISP_SOR_EDATAA0);
	DUMP_REG(HDMI_NV_PDISP_SOR_EDATAA1);
	DUMP_REG(HDMI_NV_PDISP_SOR_COUNTA0);
	DUMP_REG(HDMI_NV_PDISP_SOR_COUNTA1);
	DUMP_REG(HDMI_NV_PDISP_SOR_DEBUGA0);
	DUMP_REG(HDMI_NV_PDISP_SOR_DEBUGA1);
	DUMP_REG(HDMI_NV_PDISP_SOR_TRIG);
	DUMP_REG(HDMI_NV_PDISP_SOR_MSCHECK);
	DUMP_REG(HDMI_NV_PDISP_SOR_LANE_DRIVE_CURRENT);
	DUMP_REG(HDMI_NV_PDISP_AUDIO_DEBUG0);
	DUMP_REG(HDMI_NV_PDISP_AUDIO_DEBUG1);
	DUMP_REG(HDMI_NV_PDISP_AUDIO_DEBUG2);
	DUMP_REG(HDMI_NV_PDISP_AUDIO_FS(0));
	DUMP_REG(HDMI_NV_PDISP_AUDIO_FS(1));
	DUMP_REG(HDMI_NV_PDISP_AUDIO_FS(2));
	DUMP_REG(HDMI_NV_PDISP_AUDIO_FS(3));
	DUMP_REG(HDMI_NV_PDISP_AUDIO_FS(4));
	DUMP_REG(HDMI_NV_PDISP_AUDIO_FS(5));
	DUMP_REG(HDMI_NV_PDISP_AUDIO_FS(6));
	DUMP_REG(HDMI_NV_PDISP_AUDIO_PULSE_WIDTH);
	DUMP_REG(HDMI_NV_PDISP_AUDIO_THRESHOLD);
	DUMP_REG(HDMI_NV_PDISP_AUDIO_CNTRL0);
	DUMP_REG(HDMI_NV_PDISP_AUDIO_N);
	DUMP_REG(HDMI_NV_PDISP_HDCPRIF_ROM_TIMING);
	DUMP_REG(HDMI_NV_PDISP_SOR_REFCLK);
	DUMP_REG(HDMI_NV_PDISP_CRC_CONTROL);
	DUMP_REG(HDMI_NV_PDISP_INPUT_CONTROL);
	DUMP_REG(HDMI_NV_PDISP_SCRATCH);
	DUMP_REG(HDMI_NV_PDISP_PE_CURRENT);
	DUMP_REG(HDMI_NV_PDISP_KEY_CTRL);
	DUMP_REG(HDMI_NV_PDISP_KEY_DEBUG0);
	DUMP_REG(HDMI_NV_PDISP_KEY_DEBUG1);
	DUMP_REG(HDMI_NV_PDISP_KEY_DEBUG2);
	DUMP_REG(HDMI_NV_PDISP_KEY_HDCP_KEY_0);
	DUMP_REG(HDMI_NV_PDISP_KEY_HDCP_KEY_1);
	DUMP_REG(HDMI_NV_PDISP_KEY_HDCP_KEY_2);
	DUMP_REG(HDMI_NV_PDISP_KEY_HDCP_KEY_3);
	DUMP_REG(HDMI_NV_PDISP_KEY_HDCP_KEY_TRIG);
	DUMP_REG(HDMI_NV_PDISP_KEY_SKEY_INDEX);
}
#endif

#define PIXCLOCK_TOLERANCE	200

static bool tegra_dc_hdmi_mode_equal(const struct fb_videomode *mode1,
					const struct fb_videomode *mode2)
{
	return mode1->xres	== mode2->xres &&
		mode1->yres	== mode2->yres &&
		mode1->vmode	== mode2->vmode;
}

static bool tegra_dc_hdmi_mode_filter(struct fb_videomode *mode)
{
	int i;
	int clocks;

	for (i = 0; i < ARRAY_SIZE(tegra_dc_hdmi_supported_modes); i++) {
		if (tegra_dc_hdmi_mode_equal(&tegra_dc_hdmi_supported_modes[i],
					     mode)) {
			memcpy(mode, &tegra_dc_hdmi_supported_modes[i], sizeof(*mode));
			mode->flag = FB_MODE_IS_DETAILED;
			clocks = (mode->left_margin + mode->xres + mode->right_margin + mode->hsync_len) *
				(mode->upper_margin + mode->yres + mode->lower_margin + mode->vsync_len);
			mode->refresh = (PICOS2KHZ(mode->pixclock) * 1000) / clocks;
			return true;
		}
	}

	return false;
}


static bool tegra_dc_hdmi_hpd(struct tegra_dc *dc)
{
	int sense;
	int level;

	level = gpio_get_value(dc->out->hotplug_gpio);

	sense = dc->out->flags & TEGRA_DC_OUT_HOTPLUG_MASK;

	return (sense == TEGRA_DC_OUT_HOTPLUG_HIGH && level) ||
		(sense == TEGRA_DC_OUT_HOTPLUG_LOW && !level);
}

static bool tegra_dc_hdmi_detect(struct tegra_dc *dc)
{
	struct tegra_dc_hdmi_data *hdmi = tegra_dc_get_outdata(dc);
	struct fb_monspecs specs;
	int err;

	if (!tegra_dc_hdmi_hpd(dc))
		goto fail;

	err = tegra_edid_get_monspecs(hdmi->edid, &specs);
	if (err < 0) {
		dev_err(&dc->ndev->dev, "error reading edid\n");
		goto fail;
	}

	/* monitors like to lie about these but they are still useful for
	 * detecting aspect ratios
	 */
	dc->out->h_size = specs.max_x * 1000;
	dc->out->v_size = specs.max_y * 1000;

	tegra_fb_update_monspecs(dc->fb, &specs, tegra_dc_hdmi_mode_filter);
	hdmi->hpd_switch.state = 0;
	switch_set_state(&hdmi->hpd_switch, 1);
	dev_info(&dc->ndev->dev, "display detected\n");
	return true;

fail:
	switch_set_state(&hdmi->hpd_switch, 0);
	tegra_nvhdcp_set_plug(hdmi->nvhdcp, 0);
	return false;
}


static void tegra_dc_hdmi_detect_worker(struct work_struct *work)
{
	struct tegra_dc_hdmi_data *hdmi =
		container_of(to_delayed_work(work), struct tegra_dc_hdmi_data, work);
	struct tegra_dc *dc = hdmi->dc;

	tegra_dc_enable(dc);
	msleep(5);
	if (!tegra_dc_hdmi_detect(dc)) {
		tegra_dc_disable(dc);
		tegra_fb_update_monspecs(dc->fb, NULL, NULL);
	}
}

static irqreturn_t tegra_dc_hdmi_irq(int irq, void *ptr)
{
	struct tegra_dc *dc = ptr;
	struct tegra_dc_hdmi_data *hdmi = tegra_dc_get_outdata(dc);
	unsigned long flags;

	spin_lock_irqsave(&hdmi->suspend_lock, flags);
	if (hdmi->suspended) {
		hdmi->hpd_pending = true;
	} else {
		bool v = tegra_dc_hdmi_hpd(dc);
		if (v)
			schedule_delayed_work(&hdmi->work, msecs_to_jiffies(100));
		else
			schedule_delayed_work(&hdmi->work, msecs_to_jiffies(0));
	}
	spin_unlock_irqrestore(&hdmi->suspend_lock, flags);

	return IRQ_HANDLED;
}

static void tegra_dc_hdmi_suspend(struct tegra_dc *dc)
{
	struct tegra_dc_hdmi_data *hdmi = tegra_dc_get_outdata(dc);
	unsigned long flags;

	tegra_nvhdcp_suspend(hdmi->nvhdcp);
	spin_lock_irqsave(&hdmi->suspend_lock, flags);
	hdmi->suspended = true;
	spin_unlock_irqrestore(&hdmi->suspend_lock, flags);
}

static void tegra_dc_hdmi_resume(struct tegra_dc *dc)
{
	struct tegra_dc_hdmi_data *hdmi = tegra_dc_get_outdata(dc);
	unsigned long flags;

	spin_lock_irqsave(&hdmi->suspend_lock, flags);
	hdmi->suspended = false;
	if (hdmi->hpd_pending) {
		if (tegra_dc_hdmi_hpd(dc))
			schedule_delayed_work(&hdmi->work, msecs_to_jiffies(100));
		else
			schedule_delayed_work(&hdmi->work, msecs_to_jiffies(0));
		hdmi->hpd_pending = false;
	}
	spin_unlock_irqrestore(&hdmi->suspend_lock, flags);
}

static int tegra_dc_hdmi_init(struct tegra_dc *dc)
{
	struct tegra_dc_hdmi_data *hdmi;
	struct resource *res;
	struct resource *base_res;
	void __iomem *base;
	struct clk *clk = NULL;
	struct clk *disp1_clk = NULL;
	struct clk *disp2_clk = NULL;
	int err;

	hdmi = kzalloc(sizeof(*hdmi), GFP_KERNEL);
	if (!hdmi)
		return -ENOMEM;

	res = nvhost_get_resource_byname(dc->ndev, IORESOURCE_MEM, "hdmi_regs");
	if (!res) {
		dev_err(&dc->ndev->dev, "hdmi: no mem resource\n");
		err = -ENOENT;
		goto err_free_hdmi;
	}

	base_res = request_mem_region(res->start, resource_size(res), dc->ndev->name);
	if (!base_res) {
		dev_err(&dc->ndev->dev, "hdmi: request_mem_region failed\n");
		err = -EBUSY;
		goto err_free_hdmi;
	}

	base = ioremap(res->start, resource_size(res));
	if (!base) {
		dev_err(&dc->ndev->dev, "hdmi: registers can't be mapped\n");
		err = -EBUSY;
		goto err_release_resource_reg;
	}

	clk = clk_get(&dc->ndev->dev, "hdmi");
	if (IS_ERR_OR_NULL(clk)) {
		dev_err(&dc->ndev->dev, "hdmi: can't get clock\n");
		err = -ENOENT;
		goto err_iounmap_reg;
	}

	disp1_clk = clk_get_sys("tegradc.0", NULL);
	if (IS_ERR_OR_NULL(disp1_clk)) {
		dev_err(&dc->ndev->dev, "hdmi: can't disp1 clock\n");
		err = -ENOENT;
		goto err_put_clock;
	}

	disp2_clk = clk_get_sys("tegradc.1", NULL);
	if (IS_ERR_OR_NULL(disp2_clk)) {
		dev_err(&dc->ndev->dev, "hdmi: can't disp2 clock\n");
		err = -ENOENT;
		goto err_put_clock;
	}

	/* TODO: support non-hotplug */
	if (request_irq(gpio_to_irq(dc->out->hotplug_gpio), tegra_dc_hdmi_irq,
			IRQF_DISABLED | IRQF_TRIGGER_RISING | IRQF_TRIGGER_FALLING,
			dev_name(&dc->ndev->dev), dc)) {
		dev_err(&dc->ndev->dev, "hdmi: request_irq %d failed\n",
			gpio_to_irq(dc->out->hotplug_gpio));
		err = -EBUSY;
		goto err_put_clock;
	}

	hdmi->edid = tegra_edid_create(dc->out->dcc_bus);
	if (IS_ERR_OR_NULL(hdmi->edid)) {
		dev_err(&dc->ndev->dev, "hdmi: can't create edid\n");
		err = PTR_ERR(hdmi->edid);
		goto err_free_irq;
	}

	hdmi->nvhdcp = tegra_nvhdcp_create(hdmi, dc->ndev->id,
			dc->out->dcc_bus);
	if (IS_ERR_OR_NULL(hdmi->nvhdcp)) {
		dev_err(&dc->ndev->dev, "hdmi: can't create nvhdcp\n");
		err = PTR_ERR(hdmi->nvhdcp);
		goto err_edid_destroy;
	}

	INIT_DELAYED_WORK(&hdmi->work, tegra_dc_hdmi_detect_worker);

	hdmi->dc = dc;
	hdmi->base = base;
	hdmi->base_res = base_res;
	hdmi->clk = clk;
	hdmi->disp1_clk = disp1_clk;
	hdmi->disp2_clk = disp2_clk;
	hdmi->suspended = false;
	hdmi->hpd_pending = false;
	spin_lock_init(&hdmi->suspend_lock);

	hdmi->hpd_switch.name = "hdmi";
	switch_dev_register(&hdmi->hpd_switch);

	dc->out->depth = 24;

	tegra_dc_set_outdata(dc, hdmi);

	/* boards can select default content protection policy */
	if (dc->out->flags & TEGRA_DC_OUT_NVHDCP_POLICY_ON_DEMAND) {
		tegra_nvhdcp_set_policy(hdmi->nvhdcp,
			TEGRA_NVHDCP_POLICY_ON_DEMAND);
	} else {
		tegra_nvhdcp_set_policy(hdmi->nvhdcp,
			TEGRA_NVHDCP_POLICY_ALWAYS_ON);
	}
	return 0;

err_edid_destroy:
	tegra_edid_destroy(hdmi->edid);
err_free_irq:
	free_irq(gpio_to_irq(dc->out->hotplug_gpio), dc);
err_put_clock:
	if (!IS_ERR_OR_NULL(disp2_clk))
		clk_put(disp2_clk);
	if (!IS_ERR_OR_NULL(disp1_clk))
		clk_put(disp1_clk);
	if (!IS_ERR_OR_NULL(clk))
		clk_put(clk);
err_iounmap_reg:
	iounmap(base);
err_release_resource_reg:
	release_resource(base_res);
err_free_hdmi:
	kfree(hdmi);
	return err;
}

static void tegra_dc_hdmi_destroy(struct tegra_dc *dc)
{
	struct tegra_dc_hdmi_data *hdmi = tegra_dc_get_outdata(dc);

	free_irq(gpio_to_irq(dc->out->hotplug_gpio), dc);
	cancel_delayed_work_sync(&hdmi->work);
	switch_dev_unregister(&hdmi->hpd_switch);
	iounmap(hdmi->base);
	release_resource(hdmi->base_res);
	clk_put(hdmi->clk);
	clk_put(hdmi->disp1_clk);
	clk_put(hdmi->disp2_clk);
	tegra_edid_destroy(hdmi->edid);
	tegra_nvhdcp_destroy(hdmi->nvhdcp);

	kfree(hdmi);

}

static void tegra_dc_hdmi_setup_audio_fs_tables(struct tegra_dc *dc)
{
	struct tegra_dc_hdmi_data *hdmi = tegra_dc_get_outdata(dc);
	int i;
	unsigned freqs[] = {
		32000,
		44100,
		48000,
		88200,
		96000,
		176400,
		192000,
        };

	for (i = 0; i < ARRAY_SIZE(freqs); i++) {
		unsigned f = freqs[i];
		unsigned eight_half;
		unsigned delta;;

		if (f > 96000)
			delta = 2;
		else if (f > 48000)
			delta = 6;
		else
			delta = 9;

		eight_half = (8 * HDMI_AUDIOCLK_FREQ) / (f * 128);
		_tegra_hdmi_writel(hdmi, AUDIO_FS_LOW(eight_half - delta) |
				  AUDIO_FS_HIGH(eight_half + delta),
				  HDMI_NV_PDISP_AUDIO_FS(i));
	}
}

static int tegra_dc_hdmi_setup_audio(struct tegra_dc *dc)
{
	struct tegra_dc_hdmi_data *hdmi = tegra_dc_get_outdata(dc);
	const struct tegra_hdmi_audio_config *config;
	unsigned long audio_n;
	unsigned audio_freq = 44100; /* TODO: find some way of configuring this */

	_tegra_hdmi_writel(hdmi,
			  AUDIO_CNTRL0_ERROR_TOLERANCE(6) |
			  AUDIO_CNTRL0_FRAMES_PER_BLOCK(0xc0) |
			  AUDIO_CNTRL0_SOURCE_SELECT_AUTO,
			  HDMI_NV_PDISP_AUDIO_CNTRL0);

	config = tegra_hdmi_get_audio_config(audio_freq, dc->mode.pclk);
	if (!config) {
		dev_err(&dc->ndev->dev,
			"hdmi: can't set audio to %d at %d pix_clock",
			audio_freq, dc->mode.pclk);
		return -EINVAL;
	}

	_tegra_hdmi_writel(hdmi, 0, HDMI_NV_PDISP_HDMI_ACR_CTRL);

	audio_n = AUDIO_N_RESETF | AUDIO_N_GENERATE_ALTERNALTE |
		AUDIO_N_VALUE(config->n - 1);
	_tegra_hdmi_writel(hdmi, audio_n, HDMI_NV_PDISP_AUDIO_N);

	_tegra_hdmi_writel(hdmi, ACR_SUBPACK_N(config->n) | ACR_ENABLE,
			  HDMI_NV_PDISP_HDMI_ACR_0441_SUBPACK_HIGH);

	_tegra_hdmi_writel(hdmi, ACR_SUBPACK_CTS(config->cts),
			  HDMI_NV_PDISP_HDMI_ACR_0441_SUBPACK_LOW);

	_tegra_hdmi_writel(hdmi, SPARE_HW_CTS | SPARE_FORCE_SW_CTS |
			  SPARE_CTS_RESET_VAL(1),
			  HDMI_NV_PDISP_HDMI_SPARE);

	audio_n &= ~AUDIO_N_RESETF;
	_tegra_hdmi_writel(hdmi, audio_n, HDMI_NV_PDISP_AUDIO_N);

	tegra_dc_hdmi_setup_audio_fs_tables(dc);

	return 0;
}

static void tegra_dc_hdmi_write_infopack(struct tegra_dc *dc, int header_reg,
					 u8 type, u8 version, void *data, int len)
{
	struct tegra_dc_hdmi_data *hdmi = tegra_dc_get_outdata(dc);
	u32 subpack[2];  /* extra byte for zero padding of subpack */
	int i;
	u8 csum;

	/* first byte of data is the checksum */
	csum = type + version + len - 1;
	for (i = 1; i < len; i++)
		csum +=((u8 *)data)[i];
	((u8 *)data)[0] = 0x100 - csum;

	_tegra_hdmi_writel(hdmi, INFOFRAME_HEADER_TYPE(type) |
			  INFOFRAME_HEADER_VERSION(version) |
			  INFOFRAME_HEADER_LEN(len - 1),
			  header_reg);

	/* The audio inforame only has one set of subpack registers.  The hdmi
	 * block pads the rest of the data as per the spec so we have to fixup
	 * the length before filling in the subpacks.
	 */
	if (header_reg == HDMI_NV_PDISP_HDMI_AUDIO_INFOFRAME_HEADER)
		len = 6;

	/* each subpack 7 bytes devided into:
	 *   subpack_low - bytes 0 - 3
	 *   subpack_high - bytes 4 - 6 (with byte 7 padded to 0x00)
	 */
	for (i = 0; i < len; i++) {
		int subpack_idx = i % 7;

		if (subpack_idx == 0)
			memset(subpack, 0x0, sizeof(subpack));

		((u8 *)subpack)[subpack_idx] = ((u8 *)data)[i];

		if (subpack_idx == 6 || (i + 1 == len)) {
			int reg = header_reg + 1 + (i / 7) * 2;

			_tegra_hdmi_writel(hdmi, subpack[0], reg);
			_tegra_hdmi_writel(hdmi, subpack[1], reg + 1);
		}
	}
}

static void tegra_dc_hdmi_setup_avi_infoframe(struct tegra_dc *dc, bool dvi)
{
	struct tegra_dc_hdmi_data *hdmi = tegra_dc_get_outdata(dc);
	struct hdmi_avi_infoframe avi;

	if (dvi) {
		_tegra_hdmi_writel(hdmi, 0x0,
				  HDMI_NV_PDISP_HDMI_AVI_INFOFRAME_CTRL);
		return;
	}

	memset(&avi, 0x0, sizeof(avi));

	avi.r = HDMI_AVI_R_SAME;

	if (dc->mode.v_active == 480) {
		if (dc->mode.h_active == 640) {
			avi.m = HDMI_AVI_M_4_3;
			avi.vic = 1;
		} else {
			avi.m = HDMI_AVI_M_16_9;
			avi.vic = 3;
		}
	} else if (dc->mode.v_active == 576) {
		/* CEC modes 17 and 18 differ only by the pysical size of the
		 * screen so we have to calculation the physical aspect
		 * ratio.  4 * 10 / 3  is 13
		 */
		if ((dc->out->h_size * 10) / dc->out->v_size > 14) {
			avi.m = HDMI_AVI_M_16_9;
			avi.vic = 18;
		} else {
			avi.m = HDMI_AVI_M_16_9;
			avi.vic = 17;
		}
	} else if (dc->mode.v_active == 720) {
		avi.m = HDMI_AVI_M_16_9;
		if (dc->mode.h_front_porch == 110)
			avi.vic = 4; /* 60 Hz */
		else
			avi.vic = 19; /* 50 Hz */
	} else if (dc->mode.v_active == 720) {
		avi.m = HDMI_AVI_M_16_9;
		if (dc->mode.h_front_porch == 88)
			avi.vic = 16; /* 60 Hz */
		else if (dc->mode.h_front_porch == 528)
			avi.vic = 31; /* 50 Hz */
		else
			avi.vic = 32; /* 24 Hz */
	} else {
		avi.m = HDMI_AVI_M_16_9;
		avi.vic = 0;
	}


	tegra_dc_hdmi_write_infopack(dc, HDMI_NV_PDISP_HDMI_AVI_INFOFRAME_HEADER,
				     HDMI_INFOFRAME_TYPE_AVI,
				     HDMI_AVI_VERSION,
				     &avi, sizeof(avi));

	_tegra_hdmi_writel(hdmi, INFOFRAME_CTRL_ENABLE,
			  HDMI_NV_PDISP_HDMI_AVI_INFOFRAME_CTRL);
}

static void tegra_dc_hdmi_setup_stereo_infoframe(struct tegra_dc *dc)
{
	struct tegra_dc_hdmi_data *hdmi = tegra_dc_get_outdata(dc);
	struct hdmi_stereo_infoframe stereo;
	u32 val;

	if (!dc->mode.stereo_mode) {
		val  = tegra_hdmi_readl(hdmi, HDMI_NV_PDISP_HDMI_GENERIC_CTRL);
		val &= ~GENERIC_CTRL_ENABLE;
		tegra_hdmi_writel(hdmi, val, HDMI_NV_PDISP_HDMI_GENERIC_CTRL);
		return;
	}

	memset(&stereo, 0x0, sizeof(stereo));

	stereo.regid0 = 0x03;
	stereo.regid1 = 0x0c;
	stereo.regid2 = 0x00;
	stereo.hdmi_video_format = 2; /* 3D_Structure present */
	stereo._3d_structure = 0; /* frame packing */

	tegra_dc_hdmi_write_infopack(dc, HDMI_NV_PDISP_HDMI_GENERIC_HEADER,
					HDMI_INFOFRAME_TYPE_VENDOR,
					HDMI_VENDOR_VERSION,
					&stereo, 6);

	val  = tegra_hdmi_readl(hdmi, HDMI_NV_PDISP_HDMI_GENERIC_CTRL);
	val |= GENERIC_CTRL_ENABLE;

	tegra_hdmi_writel(hdmi, val, HDMI_NV_PDISP_HDMI_GENERIC_CTRL);
}

static void tegra_dc_hdmi_setup_audio_infoframe(struct tegra_dc *dc, bool dvi)
{
	struct tegra_dc_hdmi_data *hdmi = tegra_dc_get_outdata(dc);
	struct hdmi_audio_infoframe audio;

	if (dvi) {
		_tegra_hdmi_writel(hdmi, 0x0,
				  HDMI_NV_PDISP_HDMI_AUDIO_INFOFRAME_CTRL);
		return;
	}

	memset(&audio, 0x0, sizeof(audio));

	audio.cc = HDMI_AUDIO_CC_2;
	tegra_dc_hdmi_write_infopack(dc, HDMI_NV_PDISP_HDMI_AUDIO_INFOFRAME_HEADER,
				     HDMI_INFOFRAME_TYPE_AUDIO,
				     HDMI_AUDIO_VERSION,
				     &audio, sizeof(audio));

	_tegra_hdmi_writel(hdmi, INFOFRAME_CTRL_ENABLE,
			  HDMI_NV_PDISP_HDMI_AUDIO_INFOFRAME_CTRL);
}

static void tegra_dc_hdmi_enable(struct tegra_dc *dc)
{
	struct tegra_dc_hdmi_data *hdmi = tegra_dc_get_outdata(dc);
	int pulse_start;
	int dispclk_div_8_2;
	int pll0;
	int pll1;
	int ds;
	int retries;
	int rekey;
	int err;
	unsigned long val;
	bool dvi = false;

	/* enbale power, clocks, resets, etc. */

	/* The upstream DC needs to be clocked for accesses to HDMI to not
	 * hard lock the system.  Because we don't know if HDMI is conencted
	 * to disp1 or disp2 we need to enable both until we set the DC mux.
	 */
	clk_enable(hdmi->disp1_clk);
	clk_enable(hdmi->disp2_clk);
	tegra_dc_setup_clk(dc, hdmi->clk);
	clk_set_rate(hdmi->clk, dc->mode.pclk);

	clk_enable(hdmi->clk);
	tegra_periph_reset_assert(hdmi->clk);
	mdelay(1);
	tegra_periph_reset_deassert(hdmi->clk);

	/* TODO: copy HDCP keys from KFUSE to HDMI */

	/* Program display timing registers: handled by dc */

	/* program HDMI registers and SOR sequencer */

	tegra_dc_writel(dc, VSYNC_H_POSITION(1), DC_DISP_DISP_TIMING_OPTIONS);
	tegra_dc_writel(dc, DITHER_CONTROL_DISABLE | BASE_COLOR_SIZE888,
			DC_DISP_DISP_COLOR_CONTROL);

	/* video_preamble uses h_pulse2 */
	pulse_start = dc->mode.h_ref_to_sync + dc->mode.h_sync_width +
		dc->mode.h_back_porch - 10;
	tegra_dc_writel(dc, H_PULSE_2_ENABLE, DC_DISP_DISP_SIGNAL_OPTIONS0);
	tegra_dc_writel(dc,
			PULSE_MODE_NORMAL |
			PULSE_POLARITY_HIGH |
			PULSE_QUAL_VACTIVE |
			PULSE_LAST_END_A,
			DC_DISP_H_PULSE2_CONTROL);
	tegra_dc_writel(dc, PULSE_START(pulse_start) | PULSE_END(pulse_start + 8),
		  DC_DISP_H_PULSE2_POSITION_A);

	_tegra_hdmi_writel(hdmi,
			  VSYNC_WINDOW_END(0x210) |
			  VSYNC_WINDOW_START(0x200) |
			  VSYNC_WINDOW_ENABLE,
			  HDMI_NV_PDISP_HDMI_VSYNC_WINDOW);

	_tegra_hdmi_writel(hdmi,
			  (dc->ndev->id ? HDMI_SRC_DISPLAYB : HDMI_SRC_DISPLAYA) |
			  ARM_VIDEO_RANGE_LIMITED,
			  HDMI_NV_PDISP_INPUT_CONTROL);

	clk_disable(hdmi->disp1_clk);
	clk_disable(hdmi->disp2_clk);

	dispclk_div_8_2 = clk_get_rate(hdmi->clk) / 1000000 * 4;
	_tegra_hdmi_writel(hdmi,
			  SOR_REFCLK_DIV_INT(dispclk_div_8_2 >> 2) |
			  SOR_REFCLK_DIV_FRAC(dispclk_div_8_2),
			  HDMI_NV_PDISP_SOR_REFCLK);

	err = tegra_dc_hdmi_setup_audio(dc);
	if (err < 0)
		dvi = true;

	rekey = HDMI_REKEY_DEFAULT;
	val = HDMI_CTRL_REKEY(rekey);
	val |= HDMI_CTRL_MAX_AC_PACKET((dc->mode.h_sync_width +
					dc->mode.h_back_porch +
					dc->mode.h_front_porch -
					rekey - 18) / 32);
	if (!dvi)
		val |= HDMI_CTRL_ENABLE;
	_tegra_hdmi_writel(hdmi, val, HDMI_NV_PDISP_HDMI_CTRL);

	if (dvi)
		_tegra_hdmi_writel(hdmi, 0x0,
				  HDMI_NV_PDISP_HDMI_GENERIC_CTRL);
	else
		_tegra_hdmi_writel(hdmi, GENERIC_CTRL_AUDIO,
				  HDMI_NV_PDISP_HDMI_GENERIC_CTRL);


	tegra_dc_hdmi_setup_avi_infoframe(dc, dvi);
	tegra_dc_hdmi_setup_audio_infoframe(dc, dvi);
	tegra_dc_hdmi_setup_stereo_infoframe(dc);

	/* TMDS CONFIG */
	pll0 = 0x200033f;
	pll1 = 0;

	pll0 &= ~SOR_PLL_PWR & ~SOR_PLL_VCOPD & ~SOR_PLL_PDBG & ~SOR_PLL_PDPORT & ~SOR_PLL_PULLDOWN &
		~SOR_PLL_VCOCAP(~0) & ~SOR_PLL_ICHPMP(~0);
	pll0 |= SOR_PLL_RESISTORSEL;

	if (dc->mode.pclk <= 27000000)
		pll0 |= SOR_PLL_VCOCAP(0);
	else if (dc->mode.pclk <= 74250000)
		pll0 |= SOR_PLL_VCOCAP(1);
	else
		pll0 |= SOR_PLL_VCOCAP(3);

	if (dc->mode.h_active == 1080) {
		pll0 |= SOR_PLL_ICHPMP(1) | SOR_PLL_TX_REG_LOAD(3) |
			SOR_PLL_TX_REG_LOAD(3) | SOR_PLL_BG_V17_S(3);
		pll1 |= SOR_PLL_TMDS_TERM_ENABLE | SOR_PLL_PE_EN;
	} else {
		pll0 |= SOR_PLL_ICHPMP(2);
	}

	_tegra_hdmi_writel(hdmi, pll0, HDMI_NV_PDISP_SOR_PLL0);
	_tegra_hdmi_writel(hdmi, pll1, HDMI_NV_PDISP_SOR_PLL1);

	if (pll1 & SOR_PLL_PE_EN) {
		_tegra_hdmi_writel(hdmi,
				  PE_CURRENT0(0xf) |
				  PE_CURRENT1(0xf) |
				  PE_CURRENT2(0xf) |
				  PE_CURRENT3(0xf),
				  HDMI_NV_PDISP_PE_CURRENT);
	}

	/* enable SOR */
	if (dc->mode.h_active == 1080)
		ds = DRIVE_CURRENT_13_500_mA;
	else
		ds = DRIVE_CURRENT_5_250_mA;

	_tegra_hdmi_writel(hdmi,
			  DRIVE_CURRENT_LANE0(ds) |
			  DRIVE_CURRENT_LANE1(ds) |
			  DRIVE_CURRENT_LANE2(ds) |
			  DRIVE_CURRENT_LANE3(ds) |
			  DRIVE_CURRENT_FUSE_OVERRIDE,
			  HDMI_NV_PDISP_SOR_LANE_DRIVE_CURRENT);

	_tegra_hdmi_writel(hdmi,
			  SOR_SEQ_CTL_PU_PC(0) |
			  SOR_SEQ_PU_PC_ALT(0) |
			  SOR_SEQ_PD_PC(8) |
			  SOR_SEQ_PD_PC_ALT(8),
			  HDMI_NV_PDISP_SOR_SEQ_CTL);

	val = SOR_SEQ_INST_WAIT_TIME(1) |
		SOR_SEQ_INST_WAIT_UNITS_VSYNC |
		SOR_SEQ_INST_HALT |
		SOR_SEQ_INST_PIN_A_LOW |
		SOR_SEQ_INST_PIN_B_LOW |
		SOR_SEQ_INST_DRIVE_PWM_OUT_LO;

	_tegra_hdmi_writel(hdmi, val, HDMI_NV_PDISP_SOR_SEQ_INST0);
	_tegra_hdmi_writel(hdmi, val, HDMI_NV_PDISP_SOR_SEQ_INST8);

	val = 0x1c800;
	val &= ~SOR_CSTM_ROTCLK(~0);
	val |= SOR_CSTM_ROTCLK(2);
	_tegra_hdmi_writel(hdmi, val, HDMI_NV_PDISP_SOR_CSTM);


	tegra_dc_writel(dc, DISP_CTRL_MODE_STOP, DC_CMD_DISPLAY_COMMAND);
	tegra_dc_writel(dc, GENERAL_ACT_REQ << 8, DC_CMD_STATE_CONTROL);
	tegra_dc_writel(dc, GENERAL_ACT_REQ, DC_CMD_STATE_CONTROL);


	/* start SOR */
	_tegra_hdmi_writel(hdmi,
			  SOR_PWR_NORMAL_STATE_PU |
			  SOR_PWR_NORMAL_START_NORMAL |
			  SOR_PWR_SAFE_STATE_PD |
			  SOR_PWR_SETTING_NEW_TRIGGER,
			  HDMI_NV_PDISP_SOR_PWR);
	_tegra_hdmi_writel(hdmi,
			  SOR_PWR_NORMAL_STATE_PU |
			  SOR_PWR_NORMAL_START_NORMAL |
			  SOR_PWR_SAFE_STATE_PD |
			  SOR_PWR_SETTING_NEW_DONE,
			  HDMI_NV_PDISP_SOR_PWR);

	retries = 1000;
	do {
		BUG_ON(--retries < 0);
		val = _tegra_hdmi_readl(hdmi, HDMI_NV_PDISP_SOR_PWR);
	} while (val & SOR_PWR_SETTING_NEW_PENDING);

<<<<<<< HEAD
	_tegra_hdmi_writel(hdmi,
			  SOR_STATE_ASY_CRCMODE_COMPLETE |
			  SOR_STATE_ASY_OWNER_HEAD0 |
			  SOR_STATE_ASY_SUBOWNER_BOTH |
			  SOR_STATE_ASY_PROTOCOL_SINGLE_TMDS_A |
			  /* TODO: to look at hsync polarity */
			  SOR_STATE_ASY_HSYNCPOL_POS |
			  SOR_STATE_ASY_VSYNCPOL_POS |
			  SOR_STATE_ASY_DEPOL_POS,
			  HDMI_NV_PDISP_SOR_STATE2);
=======
	val = SOR_STATE_ASY_CRCMODE_COMPLETE |
		SOR_STATE_ASY_OWNER_HEAD0 |
		SOR_STATE_ASY_SUBOWNER_BOTH |
		SOR_STATE_ASY_PROTOCOL_SINGLE_TMDS_A |
		SOR_STATE_ASY_DEPOL_POS;

	if (dc->mode.flags & TEGRA_DC_MODE_FLAG_NEG_H_SYNC)
		val |= SOR_STATE_ASY_HSYNCPOL_NEG;
	else
		val |= SOR_STATE_ASY_HSYNCPOL_POS;

	if (dc->mode.flags & TEGRA_DC_MODE_FLAG_NEG_V_SYNC)
		val |= SOR_STATE_ASY_VSYNCPOL_NEG;
	else
		val |= SOR_STATE_ASY_VSYNCPOL_POS;

	tegra_hdmi_writel(hdmi, val, HDMI_NV_PDISP_SOR_STATE2);
>>>>>>> a979d002

	val = SOR_STATE_ASY_HEAD_OPMODE_AWAKE | SOR_STATE_ASY_ORMODE_NORMAL;
	_tegra_hdmi_writel(hdmi, val, HDMI_NV_PDISP_SOR_STATE1);

	_tegra_hdmi_writel(hdmi, 0, HDMI_NV_PDISP_SOR_STATE0);
	_tegra_hdmi_writel(hdmi, SOR_STATE_UPDATE, HDMI_NV_PDISP_SOR_STATE0);
	_tegra_hdmi_writel(hdmi, val | SOR_STATE_ATTACHED,
			  HDMI_NV_PDISP_SOR_STATE1);
	_tegra_hdmi_writel(hdmi, 0, HDMI_NV_PDISP_SOR_STATE0);

	tegra_dc_writel(dc, HDMI_ENABLE, DC_DISP_DISP_WIN_OPTIONS);

	tegra_dc_writel(dc, PW0_ENABLE | PW1_ENABLE | PW2_ENABLE | PW3_ENABLE |
			PW4_ENABLE | PM0_ENABLE | PM1_ENABLE,
			DC_CMD_DISPLAY_POWER_CONTROL);

	tegra_dc_writel(dc, DISP_CTRL_MODE_C_DISPLAY, DC_CMD_DISPLAY_COMMAND);
	tegra_dc_writel(dc, GENERAL_ACT_REQ << 8, DC_CMD_STATE_CONTROL);
	tegra_dc_writel(dc, GENERAL_ACT_REQ, DC_CMD_STATE_CONTROL);

	tegra_nvhdcp_set_plug(hdmi->nvhdcp, 1);

}

static void tegra_dc_hdmi_disable(struct tegra_dc *dc)
{
	struct tegra_dc_hdmi_data *hdmi = tegra_dc_get_outdata(dc);

	tegra_nvhdcp_set_plug(hdmi->nvhdcp, 0);

	tegra_periph_reset_assert(hdmi->clk);
	clk_disable(hdmi->clk);
}

struct tegra_dc_out_ops tegra_dc_hdmi_ops = {
	.init = tegra_dc_hdmi_init,
	.destroy = tegra_dc_hdmi_destroy,
	.enable = tegra_dc_hdmi_enable,
	.disable = tegra_dc_hdmi_disable,
	.detect = tegra_dc_hdmi_detect,
	.suspend = tegra_dc_hdmi_suspend,
	.resume = tegra_dc_hdmi_resume,
};

unsigned long tegra_hdmi_readl(struct tegra_dc_hdmi_data *hdmi,
					     unsigned long reg)
{
	return _tegra_hdmi_readl(hdmi, reg);
}

void tegra_hdmi_writel(struct tegra_dc_hdmi_data *hdmi,
				     unsigned long val, unsigned long reg)
{
	_tegra_hdmi_writel(hdmi, val, reg);
}<|MERGE_RESOLUTION|>--- conflicted
+++ resolved
@@ -1142,18 +1142,6 @@
 		val = _tegra_hdmi_readl(hdmi, HDMI_NV_PDISP_SOR_PWR);
 	} while (val & SOR_PWR_SETTING_NEW_PENDING);
 
-<<<<<<< HEAD
-	_tegra_hdmi_writel(hdmi,
-			  SOR_STATE_ASY_CRCMODE_COMPLETE |
-			  SOR_STATE_ASY_OWNER_HEAD0 |
-			  SOR_STATE_ASY_SUBOWNER_BOTH |
-			  SOR_STATE_ASY_PROTOCOL_SINGLE_TMDS_A |
-			  /* TODO: to look at hsync polarity */
-			  SOR_STATE_ASY_HSYNCPOL_POS |
-			  SOR_STATE_ASY_VSYNCPOL_POS |
-			  SOR_STATE_ASY_DEPOL_POS,
-			  HDMI_NV_PDISP_SOR_STATE2);
-=======
 	val = SOR_STATE_ASY_CRCMODE_COMPLETE |
 		SOR_STATE_ASY_OWNER_HEAD0 |
 		SOR_STATE_ASY_SUBOWNER_BOTH |
@@ -1171,7 +1159,6 @@
 		val |= SOR_STATE_ASY_VSYNCPOL_POS;
 
 	tegra_hdmi_writel(hdmi, val, HDMI_NV_PDISP_SOR_STATE2);
->>>>>>> a979d002
 
 	val = SOR_STATE_ASY_HEAD_OPMODE_AWAKE | SOR_STATE_ASY_ORMODE_NORMAL;
 	_tegra_hdmi_writel(hdmi, val, HDMI_NV_PDISP_SOR_STATE1);
