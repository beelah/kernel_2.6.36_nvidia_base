--- conflicted
+++ resolved
@@ -115,11 +115,7 @@
 static inline int driver_match_device(struct device_driver *drv,
 				      struct device *dev)
 {
-<<<<<<< HEAD
-	return drv->bus->match && drv->bus->match(dev, drv);
-=======
 	return drv->bus->match ? drv->bus->match(dev, drv) : 1;
->>>>>>> 6574612f
 }
 
 extern void sysdev_shutdown(void);
