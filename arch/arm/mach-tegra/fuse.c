--- conflicted
+++ resolved
@@ -30,16 +30,6 @@
 #define FUSE_SKU_INFO		0x110
 #define FUSE_SPARE_BIT		0x200
 
-<<<<<<< HEAD
-=======
-static DEFINE_MUTEX(tegra_fuse_dma_lock);
-
-#ifdef CONFIG_TEGRA_SYSTEM_DMA
-static struct tegra_dma_channel *tegra_fuse_dma;
-static u32 *tegra_fuse_bb;
-static dma_addr_t tegra_fuse_bb_phys;
-static DECLARE_COMPLETION(tegra_fuse_wait);
-
 static const char *tegra_revision_name[TEGRA_REVISION_MAX] = {
 	[TEGRA_REVISION_UNKNOWN] = "unknown",
 	[TEGRA_REVISION_A02] = "A02",
@@ -47,90 +37,6 @@
 	[TEGRA_REVISION_A03p] = "A03 prime",
 };
 
-static void fuse_dma_complete(struct tegra_dma_req *req)
-{
-	complete(&tegra_fuse_wait);
-}
-
-static inline u32 fuse_readl(unsigned long offset)
-{
-	struct tegra_dma_req req;
-	int ret;
-
-	if (!tegra_fuse_dma)
-		return readl(IO_TO_VIRT(TEGRA_FUSE_BASE + offset));
-
-	mutex_lock(&tegra_fuse_dma_lock);
-	req.complete = fuse_dma_complete;
-	req.to_memory = 1;
-	req.dest_addr = tegra_fuse_bb_phys;
-	req.dest_bus_width = 32;
-	req.dest_wrap = 1;
-	req.source_addr = TEGRA_FUSE_BASE + offset;
-	req.source_bus_width = 32;
-	req.source_wrap = 4;
-	req.req_sel = 0;
-	req.size = 4;
-
-	INIT_COMPLETION(tegra_fuse_wait);
-
-	tegra_dma_enqueue_req(tegra_fuse_dma, &req);
-
-	ret = wait_for_completion_timeout(&tegra_fuse_wait,
-		msecs_to_jiffies(50));
-
-	if (WARN(ret == 0, "fuse read dma timed out"))
-		*(u32 *)tegra_fuse_bb = 0;
-
-	mutex_unlock(&tegra_fuse_dma_lock);
-	return *((u32 *)tegra_fuse_bb);
-}
-
-static inline void fuse_writel(u32 value, unsigned long offset)
-{
-	struct tegra_dma_req req;
-	int ret;
-
-	if (!tegra_fuse_dma) {
-		writel(value, IO_TO_VIRT(TEGRA_FUSE_BASE + offset));
-		return;
-	}
-
-	mutex_lock(&tegra_fuse_dma_lock);
-	*((u32 *)tegra_fuse_bb) = value;
-	req.complete = fuse_dma_complete;
-	req.to_memory = 0;
-	req.dest_addr = TEGRA_FUSE_BASE + offset;
-	req.dest_wrap = 4;
-	req.dest_bus_width = 32;
-	req.source_addr = tegra_fuse_bb_phys;
-	req.source_bus_width = 32;
-	req.source_wrap = 1;
-	req.req_sel = 0;
-	req.size = 4;
-
-	INIT_COMPLETION(tegra_fuse_wait);
-
-	tegra_dma_enqueue_req(tegra_fuse_dma, &req);
-
-	ret = wait_for_completion_timeout(&tegra_fuse_wait,
-		msecs_to_jiffies(50));
-
-	mutex_unlock(&tegra_fuse_dma_lock);
-}
-#else
-static inline u32 fuse_readl(unsigned long offset)
-{
-	return readl(IO_TO_VIRT(TEGRA_FUSE_BASE + offset));
-}
-
-static inline void fuse_writel(u32 value, unsigned long offset)
-{
-	writel(value, IO_TO_VIRT(TEGRA_FUSE_BASE + offset));
-}
-#endif
-
->>>>>>> b99662a6
 u32 tegra_fuse_readl(unsigned long offset)
 {
 	return tegra_apb_readl(TEGRA_FUSE_BASE + offset);
@@ -143,7 +49,7 @@
 
 static inline bool get_spare_fuse(int bit)
 {
-	return fuse_readl(FUSE_SPARE_BIT + bit * 4);
+	return tegra_fuse_readl(FUSE_SPARE_BIT + bit * 4);
 }
 
 void tegra_init_fuse(void)
@@ -151,36 +57,12 @@
 	u32 reg = readl(IO_TO_VIRT(TEGRA_CLK_RESET_BASE + 0x48));
 	reg |= 1 << 28;
 	writel(reg, IO_TO_VIRT(TEGRA_CLK_RESET_BASE + 0x48));
-<<<<<<< HEAD
 	tegra_init_speedo_data();
-=======
 
 	pr_info("Tegra Revision: %s SKU: %d CPU Process: %d Core Process: %d\n",
 		tegra_revision_name[tegra_get_revision()],
 		tegra_sku_id(), tegra_cpu_process_id(),
 		tegra_core_process_id());
-}
-
-void tegra_init_fuse_dma(void)
-{
-#ifdef CONFIG_TEGRA_SYSTEM_DMA
-	tegra_fuse_dma = tegra_dma_allocate_channel(TEGRA_DMA_MODE_ONESHOT |
-		TEGRA_DMA_SHARED);
-	if (!tegra_fuse_dma) {
-		pr_err("%s: can not allocate dma channel\n", __func__);
-		return;
-	}
-
-	tegra_fuse_bb = dma_alloc_coherent(NULL, sizeof(u32),
-		&tegra_fuse_bb_phys, GFP_KERNEL);
-	if (!tegra_fuse_bb) {
-		pr_err("%s: can not allocate bounce buffer\n", __func__);
-		tegra_dma_free_channel(tegra_fuse_dma);
-		tegra_fuse_dma = NULL;
-		return;
-	}
-#endif
->>>>>>> b99662a6
 }
 
 unsigned long long tegra_chip_uid(void)
@@ -204,24 +86,6 @@
 	u32 reg = tegra_fuse_readl(FUSE_SKU_INFO);
 	sku_id = reg & 0xFF;
 	return sku_id;
-<<<<<<< HEAD
-=======
-}
-
-int tegra_cpu_process_id(void)
-{
-	int cpu_process_id;
-	u32 reg = fuse_readl(FUSE_SPARE_BIT);
-	cpu_process_id = (reg >> 6) & 3;
-	return cpu_process_id;
-}
-
-int tegra_core_process_id(void)
-{
-	int core_process_id;
-	u32 reg = fuse_readl(FUSE_SPARE_BIT);
-	core_process_id = (reg >> 12) & 3;
-	return core_process_id;
 }
 
 enum tegra_revision tegra_get_revision(void)
@@ -240,5 +104,4 @@
 	default:
 		return TEGRA_REVISION_UNKNOWN;
 	}
->>>>>>> b99662a6
 }