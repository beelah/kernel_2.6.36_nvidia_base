/*
 * EHCI-compliant USB host controller driver for NVIDIA Tegra SoCs
 *
 * Copyright (C) 2010 Google, Inc.
 * Copyright (C) 2009 - 2011 NVIDIA Corporation
 *
 * This program is free software; you can redistribute it and/or modify it
 * under the terms of the GNU General Public License as published by the
 * Free Software Foundation; either version 2 of the License, or (at your
 * option) any later version.
 *
 * This program is distributed in the hope that it will be useful, but WITHOUT
 * ANY WARRANTY; without even the implied warranty of MERCHANTABILITY or
 * FITNESS FOR A PARTICULAR PURPOSE.  See the GNU General Public License for
 * more details.
 *
 */

#include <linux/clk.h>
#include <linux/platform_device.h>
#include <linux/platform_data/tegra_usb.h>
#include <linux/irq.h>
#include <linux/usb/otg.h>
#include <mach/usb_phy.h>
#include <mach/iomap.h>

#define TEGRA_USB_PORTSC_PHCD			(1 << 23)

#define TEGRA_USB_SUSP_CTRL_OFFSET		0x400
#define TEGRA_USB_SUSP_CLR			(1 << 5)
#define TEGRA_USB_PHY_CLK_VALID			(1 << 7)
#define TEGRA_USB_SRT				(1 << 25)

#define TEGRA_LVL2_CLK_GATE_OVRB		0xfc
#define TEGRA_USB2_CLK_OVR_ON			(1 << 10)

#define TEGRA_USB_DMA_ALIGN 32

#define STS_SRI	(1<<7)	/*	SOF Recieved	*/

struct tegra_ehci_hcd {
	struct ehci_hcd *ehci;
	struct tegra_usb_phy *phy;
	struct clk *clk;
	struct clk *emc_clk;
	struct otg_transceiver *transceiver;
	int host_resumed;
	int bus_suspended;
	int port_resuming;
	int power_down_on_bus_suspend;
	struct delayed_work work;
	enum tegra_usb_phy_port_speed port_speed;
};

static void tegra_ehci_power_up(struct usb_hcd *hcd)
{
	struct tegra_ehci_hcd *tegra = dev_get_drvdata(hcd->self.controller);

	clk_enable(tegra->emc_clk);
	clk_enable(tegra->clk);
	tegra_usb_phy_power_on(tegra->phy);
	tegra->host_resumed = 1;
}

static void tegra_ehci_power_down(struct usb_hcd *hcd)
{
	struct tegra_ehci_hcd *tegra = dev_get_drvdata(hcd->self.controller);

	tegra->host_resumed = 0;
	tegra_usb_phy_power_off(tegra->phy);
	clk_disable(tegra->clk);
	clk_disable(tegra->emc_clk);
}

static int tegra_ehci_hub_control(
	struct usb_hcd	*hcd,
	u16		typeReq,
	u16		wValue,
	u16		wIndex,
	char		*buf,
	u16		wLength
)
{
	struct ehci_hcd	*ehci = hcd_to_ehci(hcd);
<<<<<<< HEAD
	int		ports = HCS_N_PORTS(ehci->hcs_params);
	u32 __iomem	*status_reg = &ehci->regs->port_status[
				(wIndex & 0xff) - 1];
	u32		temp, status;
=======
	struct tegra_ehci_hcd *tegra = dev_get_drvdata(hcd->self.controller);
	u32 __iomem	*status_reg;
	u32		temp;
	u32		usbsts_reg;
>>>>>>> 17a2400a
	unsigned long	flags;
	int		retval = 0;
	unsigned	selector;
	struct		tegra_ehci_hcd *tegra = dev_get_drvdata(hcd->self.controller);
	bool		hsic = false;

	if (tegra->phy->instance == 1) {
		struct tegra_ulpi_config *config = tegra->phy->config;
		hsic = (config->inf_type == TEGRA_USB_UHSIC);
	}

	status_reg = &ehci->regs->port_status[(wIndex & 0xff) - 1];

	spin_lock_irqsave(&ehci->lock, flags);

	/*
	 * In ehci_hub_control() for USB_PORT_FEAT_ENABLE clears the other bits
	 * that are write on clear, by writing back the register read value, so
	 * USB_PORT_FEAT_ENABLE is handled by masking the set on clear bits
	 */
	if (typeReq == ClearPortFeature && wValue == USB_PORT_FEAT_ENABLE) {
		temp = ehci_readl(ehci, status_reg) & ~PORT_RWC_BITS;
		ehci_writel(ehci, temp & ~PORT_PE, status_reg);
		goto done;
	} else if (typeReq == GetPortStatus) {
		temp = ehci_readl(ehci, status_reg);
		if (tegra->port_resuming && !(temp & PORT_SUSPEND)) {
			/* Resume completed, re-enable disconnect detection */
			tegra->port_resuming = 0;
			tegra_usb_phy_postresume(tegra->phy);
		}
	} else if (typeReq == SetPortFeature && wValue == USB_PORT_FEAT_SUSPEND) {
		temp = ehci_readl(ehci, status_reg);
		if ((temp & PORT_PE) == 0 || (temp & PORT_RESET) != 0) {
			retval = -EPIPE;
			goto done;
		}

		temp &= ~PORT_WKCONN_E;
		temp |= PORT_WKDISC_E | PORT_WKOC_E;
		ehci_writel(ehci, temp | PORT_SUSPEND, status_reg);

		/*
		 * If a transaction is in progress, there may be a delay in
		 * suspending the port. Poll until the port is suspended.
		 */
		if (handshake(ehci, status_reg, PORT_SUSPEND,
						PORT_SUSPEND, 5000))
			pr_err("%s: timeout waiting for SUSPEND\n", __func__);

		set_bit((wIndex & 0xff) - 1, &ehci->suspended_ports);
		goto done;
	}

	/*
	 * Tegra host controller will time the resume operation to clear the bit
	 * when the port control state switches to HS or FS Idle. This behavior
	 * is different from EHCI where the host controller driver is required
	 * to set this bit to a zero after the resume duration is timed in the
	 * driver.
	 */
	else if (typeReq == ClearPortFeature &&
					wValue == USB_PORT_FEAT_SUSPEND) {
		temp = ehci_readl(ehci, status_reg);
		if ((temp & PORT_RESET) || !(temp & PORT_PE)) {
			retval = -EPIPE;
			goto done;
		}

		if (!(temp & PORT_SUSPEND))
			goto done;

		/* Disable disconnect detection during port resume */
		tegra_usb_phy_preresume(tegra->phy);

		ehci->reset_done[wIndex-1] = jiffies + msecs_to_jiffies(25);

		ehci_dbg(ehci, "%s:USBSTS = 0x%x", __func__,
			ehci_readl(ehci, &ehci->regs->status));
		usbsts_reg = ehci_readl(ehci, &ehci->regs->status);
		ehci_writel(ehci, usbsts_reg, &ehci->regs->status);
		usbsts_reg = ehci_readl(ehci, &ehci->regs->status);
		udelay(20);

		if (handshake(ehci, &ehci->regs->status, STS_SRI, STS_SRI, 2000))
			pr_err("%s: timeout set for STS_SRI\n", __func__);

		usbsts_reg = ehci_readl(ehci, &ehci->regs->status);
		ehci_writel(ehci, usbsts_reg, &ehci->regs->status);

		if (handshake(ehci, &ehci->regs->status, STS_SRI, 0, 2000))
			pr_err("%s: timeout clear STS_SRI\n", __func__);

		if (handshake(ehci, &ehci->regs->status, STS_SRI, STS_SRI, 2000))
			pr_err("%s: timeout set STS_SRI\n", __func__);

		udelay(20);
		temp &= ~(PORT_RWC_BITS | PORT_WAKE_BITS);
		/* start resume signalling */
		ehci_writel(ehci, temp | PORT_RESUME, status_reg);

		spin_unlock_irqrestore(&ehci->lock, flags);
		msleep(20);
		spin_lock_irqsave(&ehci->lock, flags);

		/* Poll until the controller clears RESUME and SUSPEND */
		if (handshake(ehci, status_reg, PORT_RESUME, 0, 2000))
			pr_err("%s: timeout waiting for RESUME\n", __func__);
		if (handshake(ehci, status_reg, PORT_SUSPEND, 0, 2000))
			pr_err("%s: timeout waiting for SUSPEND\n", __func__);

		ehci->reset_done[wIndex-1] = 0;

		tegra->port_resuming = 1;
		goto done;
	}

	/* Handle port reset here */
	if ((hsic) && (typeReq == SetPortFeature) &&
		((wValue == USB_PORT_FEAT_RESET) || (wValue == USB_PORT_FEAT_POWER))) {
		selector = wIndex >> 8;
		wIndex &= 0xff;
		if (!wIndex || wIndex > ports) {
			retval = -EPIPE;
			goto done;
		}
		wIndex--;
		status = 0;
		temp = ehci_readl(ehci, status_reg);
		if (temp & PORT_OWNER)
			goto done;
		temp &= ~PORT_RWC_BITS;

		switch (wValue) {
		case USB_PORT_FEAT_RESET:
		{
			if (temp & PORT_RESUME) {
				retval = -EPIPE;
				goto done;
			}
			/* line status bits may report this as low speed,
			* which can be fine if this root hub has a
			* transaction translator built in.
			*/
			if ((temp & (PORT_PE|PORT_CONNECT)) == PORT_CONNECT
					&& !ehci_is_TDI(ehci) && PORT_USB11 (temp)) {
				ehci_dbg (ehci, "port %d low speed --> companion\n", wIndex + 1);
				temp |= PORT_OWNER;
				ehci_writel(ehci, temp, status_reg);
			} else {
				ehci_vdbg(ehci, "port %d reset\n", wIndex + 1);
				temp &= ~PORT_PE;
				/*
				* caller must wait, then call GetPortStatus
				* usb 2.0 spec says 50 ms resets on root
				*/
				ehci->reset_done[wIndex] = jiffies + msecs_to_jiffies(50);
				ehci_writel(ehci, temp, status_reg);
				if (hsic && (wIndex == 0))
					tegra_usb_phy_bus_reset(tegra->phy);
			}

			break;
		}
		case USB_PORT_FEAT_POWER:
		{
			if (HCS_PPC(ehci->hcs_params))
				ehci_writel(ehci, temp | PORT_POWER, status_reg);
			if (hsic && (wIndex == 0))
				tegra_usb_phy_bus_connect(tegra->phy);
			break;
		}
		}
		goto done;
	}

	spin_unlock_irqrestore(&ehci->lock, flags);

	/* Handle the hub control events here */
	return ehci_hub_control(hcd, typeReq, wValue, wIndex, buf, wLength);
done:
	spin_unlock_irqrestore(&ehci->lock, flags);
	return retval;
}

static void tegra_ehci_restart(struct usb_hcd *hcd)
{
	struct ehci_hcd *ehci = hcd_to_ehci(hcd);
	unsigned int temp;

	ehci_reset(ehci);

	/* setup the frame list and Async q heads */
	ehci_writel(ehci, ehci->periodic_dma, &ehci->regs->frame_list);
	ehci_writel(ehci, (u32)ehci->async->qh_dma, &ehci->regs->async_next);
	/* setup the command register and set the controller in RUN mode */
	ehci->command &= ~(CMD_LRESET|CMD_IAAD|CMD_PSE|CMD_ASE|CMD_RESET);
	ehci->command |= CMD_RUN;
	ehci_writel(ehci, ehci->command, &ehci->regs->command);

	/* Enable the root Port Power */
	if (HCS_PPC(ehci->hcs_params)) {
		temp = ehci_readl(ehci, &ehci->regs->port_status[0]);
		ehci_writel(ehci, temp | PORT_POWER, &ehci->regs->port_status[0]);
	}

	down_write(&ehci_cf_port_reset_rwsem);
	hcd->state = HC_STATE_RUNNING;
	ehci_writel(ehci, FLAG_CF, &ehci->regs->configured_flag);
	/* flush posted writes */
	ehci_readl(ehci, &ehci->regs->command);
	up_write(&ehci_cf_port_reset_rwsem);

	/* Turn On Interrupts */
	ehci_writel(ehci, INTR_MASK, &ehci->regs->intr_enable);
}

static int tegra_usb_suspend(struct usb_hcd *hcd)
{
	struct tegra_ehci_hcd *tegra = dev_get_drvdata(hcd->self.controller);
	struct ehci_regs __iomem *hw = tegra->ehci->regs;
	unsigned long flags;
	int hsic = 0;
	struct tegra_ulpi_config *config;

	if (tegra->phy->instance == 1) {
		config = tegra->phy->config;
		hsic = (config->inf_type == TEGRA_USB_UHSIC);
	}

	spin_lock_irqsave(&tegra->ehci->lock, flags);

	tegra->port_speed = (readl(&hw->port_status[0]) >> 26) & 0x3;
	ehci_halt(tegra->ehci);
	clear_bit(HCD_FLAG_HW_ACCESSIBLE, &hcd->flags);

	spin_unlock_irqrestore(&tegra->ehci->lock, flags);

	tegra_ehci_power_down(hcd);
	return 0;
}

static int tegra_usb_resume(struct usb_hcd *hcd)
{
	struct tegra_ehci_hcd *tegra = dev_get_drvdata(hcd->self.controller);
	struct usb_device *udev = hcd->self.root_hub;
	struct ehci_hcd	*ehci = hcd_to_ehci(hcd);
	struct ehci_regs __iomem *hw = ehci->regs;
	unsigned long val;
	int hsic = 0;
	struct tegra_ulpi_config *config;

	if (tegra->phy->instance == 1) {
		config = tegra->phy->config;
		hsic = (config->inf_type == TEGRA_USB_UHSIC);
	}

	set_bit(HCD_FLAG_HW_ACCESSIBLE, &hcd->flags);
	tegra_ehci_power_up(hcd);

	if (tegra->port_speed > TEGRA_USB_PHY_PORT_SPEED_HIGH) {
		/* Wait for the phy to detect new devices
		 * before we restart the controller */
		msleep(10);
		goto restart;
	}

	/* Force the phy to keep data lines in suspend state */
	tegra_ehci_phy_restore_start(tegra->phy, tegra->port_speed);

	/* Enable host mode */
	tdi_reset(ehci);

	/* Enable Port Power */
	val = readl(&hw->port_status[0]);
	val |= PORT_POWER;
	writel(val, &hw->port_status[0]);
	udelay(10);

	/* Check if the phy resume from LP0. When the phy resume from LP0
	 * USB register will be reset. */
	if (!readl(&hw->async_next)) {
		/* Program the field PTC based on the saved speed mode */
		val = readl(&hw->port_status[0]);
		val &= ~PORT_TEST(~0);
		if (tegra->port_speed == TEGRA_USB_PHY_PORT_SPEED_HIGH)
			val |= PORT_TEST_FORCE;
		else if (tegra->port_speed == TEGRA_USB_PHY_PORT_SPEED_FULL)
			val |= PORT_TEST(6);
		else if (tegra->port_speed == TEGRA_USB_PHY_PORT_SPEED_LOW)
			val |= PORT_TEST(7);
		writel(val, &hw->port_status[0]);
		udelay(10);

		/* Disable test mode by setting PTC field to NORMAL_OP */
		val = readl(&hw->port_status[0]);
		val &= ~PORT_TEST(~0);
		writel(val, &hw->port_status[0]);
		udelay(10);
	}

	/* Poll until CCS is enabled */
	if (handshake(ehci, &hw->port_status[0], PORT_CONNECT,
						 PORT_CONNECT, 2000)) {
		pr_err("%s: timeout waiting for PORT_CONNECT\n", __func__);
		goto restart;
	}

	/* Poll until PE is enabled */
	if (handshake(ehci, &hw->port_status[0], PORT_PE,
						 PORT_PE, 2000)) {
		pr_err("%s: timeout waiting for USB_PORTSC1_PE\n", __func__);
		goto restart;
	}

	/* Clear the PCI status, to avoid an interrupt taken upon resume */
	val = readl(&hw->status);
	val |= STS_PCD;
	writel(val, &hw->status);

	/* Put controller in suspend mode by writing 1 to SUSP bit of PORTSC */
	val = readl(&hw->port_status[0]);
	if ((val & PORT_POWER) && (val & PORT_PE)) {
		val |= PORT_SUSPEND;
		writel(val, &hw->port_status[0]);

		/* Wait until port suspend completes */
		if (handshake(ehci, &hw->port_status[0], PORT_SUSPEND,
							 PORT_SUSPEND, 1000)) {
			pr_err("%s: timeout waiting for PORT_SUSPEND\n",
								__func__);
			goto restart;
		}
	}

	tegra_ehci_phy_restore_end(tegra->phy);
	return 0;

restart:
	if (tegra->port_speed <= TEGRA_USB_PHY_PORT_SPEED_HIGH)
		tegra_ehci_phy_restore_end(tegra->phy);
	if (hsic) {
		val = readl(&hw->port_status[0]);
		if (!((val & PORT_POWER) && (val & PORT_PE))) {
			tegra_ehci_restart(hcd);
			usb_set_device_state(udev, USB_STATE_CONFIGURED);
		}
		tegra_usb_phy_bus_idle(tegra->phy);
		if (!tegra_usb_phy_is_device_connected(tegra->phy))
			schedule_delayed_work(&tegra->work, 50);
	} else {
		tegra_ehci_restart(hcd);
	}

	return 0;
}

static void tegra_ehci_shutdown(struct usb_hcd *hcd)
{
	struct tegra_ehci_hcd *tegra = dev_get_drvdata(hcd->self.controller);

	/* ehci_shutdown touches the USB controller registers, make sure
	 * controller has clocks to it */
	if (!tegra->host_resumed)
		tegra_ehci_power_up(hcd);

	ehci_shutdown(hcd);

	/* we are ready to shut down, powerdown the phy */
	tegra_ehci_power_down(hcd);
}

static int tegra_ehci_setup(struct usb_hcd *hcd)
{
	struct ehci_hcd *ehci = hcd_to_ehci(hcd);
	int retval;

	/* EHCI registers start at offset 0x100 */
	ehci->caps = hcd->regs + 0x100;
	ehci->regs = hcd->regs + 0x100 +
		HC_LENGTH(readl(&ehci->caps->hc_capbase));

	dbg_hcs_params(ehci, "reset");
	dbg_hcc_params(ehci, "reset");

	/* cache this readonly data; minimize chip reads */
	ehci->hcs_params = readl(&ehci->caps->hcs_params);

	/* switch to host mode */
	hcd->has_tt = 1;
	ehci_reset(ehci);

	retval = ehci_halt(ehci);
	if (retval)
		return retval;

	/* data structure init */
	retval = ehci_init(hcd);
	if (retval)
		return retval;

	ehci->sbrn = 0x20;

	ehci_port_power(ehci, 1);
	return retval;
}

#ifdef CONFIG_PM
static int tegra_ehci_bus_suspend(struct usb_hcd *hcd)
{
	struct tegra_ehci_hcd *tegra = dev_get_drvdata(hcd->self.controller);
	int error_status = 0;

	error_status = ehci_bus_suspend(hcd);
	if (!error_status && tegra->power_down_on_bus_suspend) {
		tegra_usb_suspend(hcd);
		tegra->bus_suspended = 1;
	}
	return error_status;
}

static int tegra_ehci_bus_resume(struct usb_hcd *hcd)
{
	struct tegra_ehci_hcd *tegra = dev_get_drvdata(hcd->self.controller);

	if (tegra->bus_suspended && tegra->power_down_on_bus_suspend) {
		tegra_usb_resume(hcd);
		tegra->bus_suspended = 0;
	}

	tegra_usb_phy_preresume(tegra->phy);
	tegra->port_resuming = 1;
	return ehci_bus_resume(hcd);
}
#endif

struct temp_buffer {
	void *kmalloc_ptr;
	void *old_xfer_buffer;
	u8 data[0];
};

static void free_temp_buffer(struct urb *urb)
{
	enum dma_data_direction dir;
	struct temp_buffer *temp;

	if (!(urb->transfer_flags & URB_ALIGNED_TEMP_BUFFER))
		return;

	dir = usb_urb_dir_in(urb) ? DMA_FROM_DEVICE : DMA_TO_DEVICE;

	temp = container_of(urb->transfer_buffer, struct temp_buffer,
			    data);

	if (dir == DMA_FROM_DEVICE)
		memcpy(temp->old_xfer_buffer, temp->data,
		       urb->transfer_buffer_length);
	urb->transfer_buffer = temp->old_xfer_buffer;
	kfree(temp->kmalloc_ptr);

	urb->transfer_flags &= ~URB_ALIGNED_TEMP_BUFFER;
}

static int alloc_temp_buffer(struct urb *urb, gfp_t mem_flags)
{
	enum dma_data_direction dir;
	struct temp_buffer *temp, *kmalloc_ptr;
	size_t kmalloc_size;

	if (urb->num_sgs || urb->sg ||
	    urb->transfer_buffer_length == 0 ||
	    !((uintptr_t)urb->transfer_buffer & (TEGRA_USB_DMA_ALIGN - 1)))
		return 0;

	dir = usb_urb_dir_in(urb) ? DMA_FROM_DEVICE : DMA_TO_DEVICE;

	/* Allocate a buffer with enough padding for alignment */
	kmalloc_size = urb->transfer_buffer_length +
		sizeof(struct temp_buffer) + TEGRA_USB_DMA_ALIGN - 1;

	kmalloc_ptr = kmalloc(kmalloc_size, mem_flags);
	if (!kmalloc_ptr)
		return -ENOMEM;

	/* Position our struct temp_buffer such that data is aligned */
	temp = PTR_ALIGN(kmalloc_ptr + 1, TEGRA_USB_DMA_ALIGN) - 1;

	temp->kmalloc_ptr = kmalloc_ptr;
	temp->old_xfer_buffer = urb->transfer_buffer;
	if (dir == DMA_TO_DEVICE)
		memcpy(temp->data, urb->transfer_buffer,
		       urb->transfer_buffer_length);
	urb->transfer_buffer = temp->data;

	urb->transfer_flags |= URB_ALIGNED_TEMP_BUFFER;

	return 0;
}

static int tegra_ehci_map_urb_for_dma(struct usb_hcd *hcd, struct urb *urb,
				      gfp_t mem_flags)
{
	int ret;

	ret = alloc_temp_buffer(urb, mem_flags);
	if (ret)
		return ret;

	ret = usb_hcd_map_urb_for_dma(hcd, urb, mem_flags);
	if (ret)
		free_temp_buffer(urb);

	return ret;
}

static void tegra_ehci_unmap_urb_for_dma(struct usb_hcd *hcd, struct urb *urb)
{
	usb_hcd_unmap_urb_for_dma(hcd, urb);
	free_temp_buffer(urb);
}

static void tegra_hsic_connection_work(struct work_struct *work)
{
	struct tegra_ehci_hcd *tegra =
		container_of(work, struct tegra_ehci_hcd, work.work);
	if (tegra_usb_phy_is_device_connected(tegra->phy)) {
		cancel_delayed_work(&tegra->work);
		return;
	}
	schedule_delayed_work(&tegra->work, jiffies + msecs_to_jiffies(50));
	return;
}

#ifdef CONFIG_USB_EHCI_ONOFF_FEATURE
/* Stored ehci handle for hsic insatnce */
struct usb_hcd *ehci_handle;
int ehci_tegra_irq;

static ssize_t show_ehci_power(struct device *dev,
			struct device_attribute *attr,
			char *buf)
{
	return sprintf(buf, "EHCI Power %s\n", (ehci_handle) ? "on" : "off");
}

static ssize_t store_ehci_power(struct device *dev,
		struct device_attribute *attr,
		const char *buf, size_t count)
{
	int power_on;
	int retval;
	struct tegra_ehci_hcd *tegra = dev_get_drvdata(dev);
	struct usb_hcd *hcd = ehci_to_hcd(tegra->ehci);

	if (sscanf(buf, "%d", &power_on) != 1)
		return -EINVAL;

	if (power_on == 0 && ehci_handle != NULL) {
		usb_remove_hcd(hcd);
		tegra_ehci_power_down(hcd);
		ehci_handle = NULL;
	} else if (power_on == 1) {
		if (ehci_handle)
			usb_remove_hcd(hcd);
		tegra_ehci_power_up(hcd);
		retval = usb_add_hcd(hcd, ehci_tegra_irq,
					IRQF_DISABLED | IRQF_SHARED);
		if (retval < 0)
			printk(KERN_ERR "power_on error\n");
		ehci_handle = hcd;
	}

	return count;
}

static DEVICE_ATTR(ehci_power, S_IRUSR | S_IRGRP | S_IWUSR | S_IWGRP,
		show_ehci_power, store_ehci_power);

static inline int create_ehci_sys_file(struct ehci_hcd *ehci)
{
	return device_create_file(ehci_to_hcd(ehci)->self.controller,
							&dev_attr_ehci_power);
}

static inline void remove_ehci_sys_file(struct ehci_hcd *ehci)
{
	device_remove_file(ehci_to_hcd(ehci)->self.controller,
						&dev_attr_ehci_power);
}

static int ehci_tegra_wait_register(void __iomem *reg, u32 mask, u32 result)
{
	unsigned long timeout = 50000;

	do {
		if ((readl(reg) & mask) == result)
			return 0;
		udelay(1);
		timeout--;
	} while (timeout);
	return -1;
}


void tegra_ehci_recover_rx_error(void)
{
	struct ehci_hcd *ehci;
	unsigned long val;
	struct usb_hcd *hcd = ehci_handle;

	if (hcd) {
		ehci  = hcd_to_ehci(ehci_handle);
		pr_info("{ RX_ERR_HANDLING_START \n");
		/* (0) set CLK_RST_..._LVL2_CLK_GATE_OVRB_0  USB2_CLK_OVR_ON = 1 */
		val = readl((IO_ADDRESS(TEGRA_CLK_RESET_BASE) + TEGRA_LVL2_CLK_GATE_OVRB));
		val |= TEGRA_USB2_CLK_OVR_ON;
		writel(val, (IO_ADDRESS(TEGRA_CLK_RESET_BASE) + TEGRA_LVL2_CLK_GATE_OVRB));
		/* (1) set PORTSC SUSP = 1 */
		val = ehci_readl(ehci, &ehci->regs->port_status[0]);
		ehci_writel(ehci, val | PORT_SUSPEND, &ehci->regs->port_status[0]);
		/* (2) wait until PORTSC SUSP = 1 */
		if (handshake(ehci, &ehci->regs->port_status[0], PORT_SUSPEND,
							PORT_SUSPEND, 5000)) {
			pr_err("%s: timeout waiting for PORT_SUSPEND = 1\n", __func__);
			return;
		}
		/* (3) set PORTSC PHCD = 1 */
		val = ehci_readl(ehci, &ehci->regs->port_status[0]);
		ehci_writel(ehci, val | TEGRA_USB_PORTSC_PHCD, &ehci->regs->port_status[0]);
		/* (4) wait until SUSP_CTRL PHY_VALID = 0 */
		if (ehci_tegra_wait_register(hcd->regs + TEGRA_USB_SUSP_CTRL_OFFSET,
				TEGRA_USB_PHY_CLK_VALID, 0) < 0) {
			pr_err("%s: timeout waiting for TEGRA_USB_PHY_CLK_VALID = 0\n", __func__);
			return;
		}
		/* (5) set SUSP_CTRL SUSP_CLR = 1 */
		val = readl(hcd->regs + TEGRA_USB_SUSP_CTRL_OFFSET);
		writel((val | TEGRA_USB_SUSP_CLR),
			(hcd->regs + TEGRA_USB_SUSP_CTRL_OFFSET));
		/* (6) set SUSP_CTRL SUSP_CLR = 0 */
		val = readl(hcd->regs + TEGRA_USB_SUSP_CTRL_OFFSET);
		val &= ~(TEGRA_USB_SUSP_CLR);
		writel(val, (hcd->regs + TEGRA_USB_SUSP_CTRL_OFFSET));
		/* (7) wait until SUSP_CTRL PHY_VALID = 1 */
		if (ehci_tegra_wait_register(hcd->regs + TEGRA_USB_SUSP_CTRL_OFFSET,
				TEGRA_USB_PHY_CLK_VALID, TEGRA_USB_PHY_CLK_VALID) < 0) {
			pr_err("%s: timeout waiting for TEGRA_USB_PHY_CLK_VALID = 1\n", __func__);
			return;
		}
		/* (8) set PORTSC SRT = 1 */
		val = ehci_readl(ehci, &ehci->regs->port_status[0]);
		ehci_writel(ehci, val | TEGRA_USB_SRT, &ehci->regs->port_status[0]);
		/* (9) set PORTSC FPR = 1 */
		val = ehci_readl(ehci, &ehci->regs->port_status[0]);
		ehci_writel(ehci, val | PORT_RESUME, &ehci->regs->port_status[0]);
		/* (10) wait until PORTSC FPR = 0 */
		if (handshake(ehci, &ehci->regs->port_status[0], PORT_RESUME,
								0, 5000)) {
			pr_err("%s: timeout waiting for PORT_RESUME = 1\n", __func__);
			return;
		}
		/* (11) set PORTSC SRT = 0 */
		val = ehci_readl(ehci, &ehci->regs->port_status[0]);
		val &= ~(TEGRA_USB_SRT);
		ehci_writel(ehci, val, &ehci->regs->port_status[0]);
		pr_info("} \n");
	}
}

EXPORT_SYMBOL(tegra_ehci_recover_rx_error);

#endif

static const struct hc_driver tegra_ehci_hc_driver = {
	.description		= hcd_name,
	.product_desc		= "Tegra EHCI Host Controller",
	.hcd_priv_size		= sizeof(struct ehci_hcd),

	.flags			= HCD_USB2 | HCD_MEMORY,

	.reset			= tegra_ehci_setup,
	.irq			= ehci_irq,

	.start			= ehci_run,
	.stop			= ehci_stop,
	.shutdown		= tegra_ehci_shutdown,
	.urb_enqueue		= ehci_urb_enqueue,
	.urb_dequeue		= ehci_urb_dequeue,
	.map_urb_for_dma	= tegra_ehci_map_urb_for_dma,
	.unmap_urb_for_dma	= tegra_ehci_unmap_urb_for_dma,
	.endpoint_disable	= ehci_endpoint_disable,
	.endpoint_reset		= ehci_endpoint_reset,
	.get_frame_number	= ehci_get_frame,
	.hub_status_data	= ehci_hub_status_data,
	.hub_control		= tegra_ehci_hub_control,
	.clear_tt_buffer_complete = ehci_clear_tt_buffer_complete,
#ifdef CONFIG_PM
	.bus_suspend		= tegra_ehci_bus_suspend,
	.bus_resume		= tegra_ehci_bus_resume,
#endif
	.relinquish_port	= ehci_relinquish_port,
	.port_handed_over	= ehci_port_handed_over,
};

static int tegra_ehci_probe(struct platform_device *pdev)
{
	struct resource *res;
	struct usb_hcd *hcd;
	struct tegra_ehci_hcd *tegra;
	struct tegra_ehci_platform_data *pdata;
	int err = 0;
	int irq;
	int instance = pdev->id;

	pdata = pdev->dev.platform_data;
	if (!pdata) {
		dev_err(&pdev->dev, "Platform data missing\n");
		return -EINVAL;
	}

	tegra = kzalloc(sizeof(struct tegra_ehci_hcd), GFP_KERNEL);
	if (!tegra)
		return -ENOMEM;

	hcd = usb_create_hcd(&tegra_ehci_hc_driver, &pdev->dev,
					dev_name(&pdev->dev));
	if (!hcd) {
		dev_err(&pdev->dev, "Unable to create HCD\n");
		err = -ENOMEM;
		goto fail_hcd;
	}

	platform_set_drvdata(pdev, tegra);

	tegra->clk = clk_get(&pdev->dev, NULL);
	if (IS_ERR(tegra->clk)) {
		dev_err(&pdev->dev, "Can't get ehci clock\n");
		err = PTR_ERR(tegra->clk);
		goto fail_clk;
	}

	err = clk_enable(tegra->clk);
	if (err)
		goto fail_clken;

	tegra->emc_clk = clk_get(&pdev->dev, "emc");
	if (IS_ERR(tegra->emc_clk)) {
		dev_err(&pdev->dev, "Can't get emc clock\n");
		err = PTR_ERR(tegra->emc_clk);
		goto fail_emc_clk;
	}

	clk_enable(tegra->emc_clk);
	clk_set_rate(tegra->emc_clk, 400000000);

	res = platform_get_resource(pdev, IORESOURCE_MEM, 0);
	if (!res) {
		dev_err(&pdev->dev, "Failed to get I/O memory\n");
		err = -ENXIO;
		goto fail_io;
	}
	hcd->rsrc_start = res->start;
	hcd->rsrc_len = resource_size(res);
	hcd->regs = ioremap(res->start, resource_size(res));
	if (!hcd->regs) {
		dev_err(&pdev->dev, "Failed to remap I/O memory\n");
		err = -ENOMEM;
		goto fail_io;
	}

	INIT_DELAYED_WORK(&tegra->work, tegra_hsic_connection_work);

	tegra->phy = tegra_usb_phy_open(instance, hcd->regs, pdata->phy_config,
						TEGRA_USB_PHY_MODE_HOST);
	if (IS_ERR(tegra->phy)) {
		dev_err(&pdev->dev, "Failed to open USB phy\n");
		err = -ENXIO;
		goto fail_phy;
	}

	err = tegra_usb_phy_power_on(tegra->phy);
	if (err) {
		dev_err(&pdev->dev, "Failed to power on the phy\n");
		goto fail;
	}

	tegra->host_resumed = 1;
	tegra->power_down_on_bus_suspend = pdata->power_down_on_bus_suspend;
	tegra->ehci = hcd_to_ehci(hcd);

	irq = platform_get_irq(pdev, 0);
	if (!irq) {
		dev_err(&pdev->dev, "Failed to get IRQ\n");
		err = -ENODEV;
		goto fail;
	}
	set_irq_flags(irq, IRQF_VALID);

#ifdef CONFIG_USB_EHCI_ONOFF_FEATURE
	if (instance == 1) {
		ehci_tegra_irq = irq;
		create_ehci_sys_file(tegra->ehci);
	}
#endif

#ifdef CONFIG_USB_OTG_UTILS
	if (pdata->operating_mode == TEGRA_USB_OTG) {
		tegra->transceiver = otg_get_transceiver();
		if (tegra->transceiver)
			otg_set_host(tegra->transceiver, &hcd->self);
	}
#endif

	err = usb_add_hcd(hcd, irq, IRQF_DISABLED | IRQF_SHARED);
	if (err) {
		dev_err(&pdev->dev, "Failed to add USB HCD\n");
		goto fail;
	}

#ifdef CONFIG_USB_EHCI_ONOFF_FEATURE
	if (instance == 1)
		ehci_handle = hcd;
#endif
	return err;

fail:
#ifdef CONFIG_USB_OTG_UTILS
	if (tegra->transceiver) {
		otg_set_host(tegra->transceiver, NULL);
		otg_put_transceiver(tegra->transceiver);
	}
#endif
	tegra_usb_phy_close(tegra->phy);
fail_phy:
	iounmap(hcd->regs);
fail_io:
	clk_disable(tegra->emc_clk);
	clk_put(tegra->emc_clk);
fail_emc_clk:
	clk_disable(tegra->clk);
fail_clken:
	clk_put(tegra->clk);
fail_clk:
	usb_put_hcd(hcd);
fail_hcd:
	kfree(tegra);
	return err;
}

#ifdef CONFIG_PM
static int tegra_ehci_resume(struct platform_device *pdev)
{
	struct tegra_ehci_hcd *tegra = platform_get_drvdata(pdev);
	struct usb_hcd *hcd = ehci_to_hcd(tegra->ehci);

	if ((tegra->bus_suspended) && (tegra->power_down_on_bus_suspend))
		return 0;

	return tegra_usb_resume(hcd);
}

static int tegra_ehci_suspend(struct platform_device *pdev, pm_message_t state)
{
	struct tegra_ehci_hcd *tegra = platform_get_drvdata(pdev);
	struct usb_hcd *hcd = ehci_to_hcd(tegra->ehci);

	if ((tegra->bus_suspended) && (tegra->power_down_on_bus_suspend))
		return 0;

	if (time_before(jiffies, tegra->ehci->next_statechange))
		msleep(10);

	return tegra_usb_suspend(hcd);
}
#endif

static int tegra_ehci_remove(struct platform_device *pdev)
{
	struct tegra_ehci_hcd *tegra = platform_get_drvdata(pdev);
	struct usb_hcd *hcd = ehci_to_hcd(tegra->ehci);

	if (tegra == NULL || hcd == NULL)
		return -EINVAL;

#ifdef CONFIG_USB_OTG_UTILS
	if (tegra->transceiver) {
		otg_set_host(tegra->transceiver, NULL);
		otg_put_transceiver(tegra->transceiver);
	}
#endif

#ifdef CONFIG_USB_EHCI_ONOFF_FEATURE
	if (tegra->phy->instance == 1) {
		remove_ehci_sys_file(hcd_to_ehci(hcd));
		ehci_handle = NULL;
	}
#endif

	/* Turn Off Interrupts */
	ehci_writel(tegra->ehci, 0, &tegra->ehci->regs->intr_enable);
	clear_bit(HCD_FLAG_HW_ACCESSIBLE, &hcd->flags);
	usb_remove_hcd(hcd);
	usb_put_hcd(hcd);
	cancel_delayed_work(&tegra->work);
	tegra_usb_phy_power_off(tegra->phy);
	tegra_usb_phy_close(tegra->phy);
	iounmap(hcd->regs);

	clk_disable(tegra->clk);
	clk_put(tegra->clk);

	clk_disable(tegra->emc_clk);
	clk_put(tegra->emc_clk);

	kfree(tegra);
	return 0;
}

static void tegra_ehci_hcd_shutdown(struct platform_device *pdev)
{
	struct tegra_ehci_hcd *tegra = platform_get_drvdata(pdev);
	struct usb_hcd *hcd = ehci_to_hcd(tegra->ehci);

	if (hcd->driver->shutdown)
		hcd->driver->shutdown(hcd);
}

static struct platform_driver tegra_ehci_driver = {
	.probe		= tegra_ehci_probe,
	.remove		= tegra_ehci_remove,
#ifdef CONFIG_PM
	.suspend	= tegra_ehci_suspend,
	.resume		= tegra_ehci_resume,
#endif
	.shutdown	= tegra_ehci_hcd_shutdown,
	.driver		= {
		.name	= "tegra-ehci",
	}
};<|MERGE_RESOLUTION|>--- conflicted
+++ resolved
@@ -82,17 +82,10 @@
 )
 {
 	struct ehci_hcd	*ehci = hcd_to_ehci(hcd);
-<<<<<<< HEAD
 	int		ports = HCS_N_PORTS(ehci->hcs_params);
-	u32 __iomem	*status_reg = &ehci->regs->port_status[
-				(wIndex & 0xff) - 1];
 	u32		temp, status;
-=======
-	struct tegra_ehci_hcd *tegra = dev_get_drvdata(hcd->self.controller);
 	u32 __iomem	*status_reg;
-	u32		temp;
 	u32		usbsts_reg;
->>>>>>> 17a2400a
 	unsigned long	flags;
 	int		retval = 0;
 	unsigned	selector;
